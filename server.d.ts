import type { AnyPacket } from '@hytopia.com/server-protocol';
import type { ErrorEvent as ErrorEvent_2 } from 'ws';
import EventEmitter from 'eventemitter3';
import http from 'http';
import type { InputSchema } from '@hytopia.com/server-protocol';
import type { LobbyMembershipDto } from '@hytopia.com/creative-lib/dist/impl/getSession';
import protocol from '@hytopia.com/server-protocol';
import RAPIER from '@dimforge/rapier3d-simd-compat';
import { SdpMatrix3 } from '@dimforge/rapier3d-simd-compat';
import * as Sentry from '@sentry/node';
import type { Socket } from 'net';
import { WebSocket as WebSocket_2 } from 'ws';
import type { WebTransportSessionImpl } from '@fails-components/webtransport/dist/lib/types';

/**
 * Manages the assets library and synchronization of assets
 * to the local assets directory in development.
 *
 * @remarks
 * The AssetsLibrary is created internally as a global
 * singletone accessible with the static property
 * `AssetsLibrary.instance`.
 *
 * Please note: Assets will automatically sync to local assets in
 * development mode the first time an asset in the library is requested
 * by the client. This means you do not need to explicitly handle
 * calling syncAsset() yourself unless you have a specific reason to.
 *
 * @example
 * ```typescript
 * import { AssetsLibrary } from 'hytopia';
 *
 * const assetsLibrary = AssetsLibrary.instance;
 * assetsLibrary.syncAsset('assets/models/player.gltf');
 * ```
 */
export declare class AssetsLibrary {
    /** The global AssetsLibrary instance as a singleton. */
    static readonly instance: AssetsLibrary;
    /** The path to the assets library package. Null if assets library is not available. */
    readonly assetsLibraryPath: string | null;
    /**
     * Synchronizes an asset from the assets library to the local assets directory.
     *
     * @remarks
     * Syncs an asset from the assets library to local assets in development.
     * The assets library is unavailable in production, so assets must be local to the project.
     *
     * @param assetPath - The path of the asset to copy to local assets.
     */
    syncAsset(assetPath: string): void;
}

/**
 * Represents a audio playback in a world.
 *
 * @remarks
 * Audio instances are created directly as instances.
 * They support a variety of configuration options through
 * the {@link AudioOptions} constructor argument.
 *
 * <h2>Events</h2>
 *
 * This class is an EventRouter, and instances of it emit
 * events with payloads listed under {@link AudioEventPayloads}
 *
 * @example
 * ```typescript
 * (new Audio({
 *   uri: 'music/song.mp3', // relative to the server's assets directory in the project root, resolves to assets/music/song.mp3
 *   loop: true,
 *   volume: 0.5,
 * })).play(world);
 * ```
 *
 * @eventProperty
 *
 * @public
 */
export declare class Audio extends EventRouter implements protocol.Serializable {
















    /**
     * @param options - The options for the Audio instance.
     */
    constructor(options: AudioOptions);
    /** The unique identifier for the audio. */
    get id(): number | undefined;
    /** The entity to which the audio is attached if explicitly set. */
    get attachedToEntity(): Entity | undefined;
    /** The cutoff distance where the audio will be reduced to 0 volume. */
    get cutoffDistance(): number;
    /** The duration of the audio in seconds if explicitly set. */
    get duration(): number | undefined;
    /** The detune of the audio in cents if explicitly set. */
    get detune(): number | undefined;
    /** The amount of distortion to apply to the audio if explicitly set. */
    get distortion(): number | undefined;
    /** Whether the audio is looped. */
    get loop(): boolean;
    /** The offset time in seconds from which the audio should start playing if explicitly set. */
    get offset(): number | undefined;
    /** Whether the audio has loaded into the world. Audio is loaded the first time play() is called. */
    get isLoaded(): boolean;
    /** Whether the audio is currently playing. */
    get isPlaying(): boolean;
    /** Whether the audio is positional (Entity or position attached). */
    get isPositional(): boolean;
    /** The position of the audio in the world if explicitly set. */
    get position(): Vector3Like | undefined;
    /** The playback rate of the audio if explicitly set. */
    get playbackRate(): number | undefined;
    /** The reference distance of the audio if explicitly set. */
    get referenceDistance(): number;
    /** The server tick at which the audio started playing. */
    get startTick(): number | undefined;
    /** The URI of the audio asset. */
    get uri(): string;
    /** The volume of the audio if explicitly set. */
    get volume(): number | undefined;
    /** The world the audio is in if already loaded. */
    get world(): World | undefined;
    /**
     * Plays or resumes the audio.
     *
     * @param world - The world to play the audio in.
     * @param restart - If true, the audio will restart from the beginning if it is already playing.
     */
    play(world: World, restart?: boolean): void;
    /**
     * Pauses the audio.
     */
    pause(): void;
    /**
     * Sets the entity to which the audio is attached, following its position.
     *
     * @param entity - The entity to attach the Audio to.
     */
    setAttachedToEntity(entity: Entity): void;
    /**
     * Sets the cutoff distance of the audio.
     *
     * @remarks
     * The cutoff distance defines the maximum range at which the audio can be heard.
     * Beyond this distance, the audio volume becomes zero. As the listener moves
     * from the reference distance toward the cutoff distance, the volume decreases
     * linearly, providing a natural spatial audio experience with smooth volume
     * falloff based on distance.
     *
     * @param cutoffDistance - The cutoff distance.
     */
    setCutoffDistance(cutoffDistance: number): void;
    /**
     * Sets the detune of the audio.
     *
     * @param detune - The detune in cents.
     */
    setDetune(detune: number): void;
    /**
     * Sets the distortion of the audio.
     *
     * @param distortion - The distortion amount.
     */
    setDistortion(distortion: number): void;
    /**
     * Sets the position of the audio. Will detach from entity if attached.
     *
     * @param position - The position in the world.
     */
    setPosition(position: Vector3Like): void;
    /**
     * Sets the playback rate of the audio.
     *
     * @param playbackRate - The playback rate.
     */
    setPlaybackRate(playbackRate: number): void;
    /**
     * Sets the reference distance of the audio.
     *
     * @remarks
     * The reference distance defines the range within which the audio plays at
     * full volume. When a listener is within this distance from the audio source,
     * they will hear the sound at its maximum volume. Beyond this distance, the
     * volume decreases linearly until reaching the cutoff distance, where the
     * sound becomes inaudible. This creates a natural spatial audio experience
     * with smooth volume falloff based on distance.
     *
     * @param referenceDistance - The reference distance.
     */
    setReferenceDistance(referenceDistance: number): void;
    /**
     * Sets the volume of the audio.
     *
     * @param volume - The volume level.
     */
    setVolume(volume: number): void;


}

/** Event types an Audio instance can emit. See {@link AudioEventPayloads} for the payloads. @public */
export declare enum AudioEvent {
    PAUSE = "AUDIO.PAUSE",
    PLAY = "AUDIO.PLAY",
    PLAY_RESTART = "AUDIO.PLAY_RESTART",
    SET_ATTACHED_TO_ENTITY = "AUDIO.SET_ATTACHED_TO_ENTITY",
    SET_CUTOFF_DISTANCE = "AUDIO.SET_CUTOFF_DISTANCE",
    SET_DETUNE = "AUDIO.SET_DETUNE",
    SET_DISTORTION = "AUDIO.SET_DISTORTION",
    SET_POSITION = "AUDIO.SET_POSITION",
    SET_PLAYBACK_RATE = "AUDIO.SET_PLAYBACK_RATE",
    SET_REFERENCE_DISTANCE = "AUDIO.SET_REFERENCE_DISTANCE",
    SET_VOLUME = "AUDIO.SET_VOLUME"
}

/** Event payloads for Audio emitted events. @public */
export declare interface AudioEventPayloads {
    /** Emitted when the audio is paused. */
    [AudioEvent.PAUSE]: {
        audio: Audio;
    };
    /** Emitted when the audio is played. */
    [AudioEvent.PLAY]: {
        audio: Audio;
    };
    /** Emitted when the audio is restarted. */
    [AudioEvent.PLAY_RESTART]: {
        audio: Audio;
    };
    /** Emitted when the audio is attached to an entity. */
    [AudioEvent.SET_ATTACHED_TO_ENTITY]: {
        audio: Audio;
        entity: Entity | undefined;
    };
    /** Emitted when the audio's cutoff distance is set. */
    [AudioEvent.SET_CUTOFF_DISTANCE]: {
        audio: Audio;
        cutoffDistance: number;
    };
    /** Emitted when the audio's detune is set. */
    [AudioEvent.SET_DETUNE]: {
        audio: Audio;
        detune: number;
    };
    /** Emitted when the audio's distortion is set. */
    [AudioEvent.SET_DISTORTION]: {
        audio: Audio;
        distortion: number;
    };
    /** Emitted when the audio's position is set. */
    [AudioEvent.SET_POSITION]: {
        audio: Audio;
        position: Vector3Like;
    };
    /** Emitted when the audio's playback rate is set. */
    [AudioEvent.SET_PLAYBACK_RATE]: {
        audio: Audio;
        playbackRate: number;
    };
    /** Emitted when the audio's reference distance is set. */
    [AudioEvent.SET_REFERENCE_DISTANCE]: {
        audio: Audio;
        referenceDistance: number;
    };
    /** Emitted when the audio's volume is set. */
    [AudioEvent.SET_VOLUME]: {
        audio: Audio;
        volume: number;
    };
}

/**
 * Manages audio instances in a world.
 *
 * @remarks
 * The AudioManager is created internally as a singleton
 * for each {@link World} instance in a game server.
 * It allows retrieval of all loaded audio, entity
 * attached audio, looped audio, and more.
 *
 * @example
 * ```typescript
 * // Stop all audio in the world
 * const audioManager = world.audioManager;
 * audioManager.getAllAudios().map(audio => audio.pause());
 * ```
 *
 * @public
 */
export declare class AudioManager {




    /** The world the audio manager is for. */
    get world(): World;
    /**
     * Retrieves all loaded audio instances for the world.
     *
     * @returns An array of audio instances.
     */
    getAllAudios(): Audio[];
    /**
     * Retrieves all loaded audio instances attached to a specific entity.
     *
     * @param entity - The entity to get attached audio instances for.
     * @returns An array of audio instances.
     */
    getAllEntityAttachedAudios(entity: Entity): Audio[];
    /**
     * Retrieves all looped audio instances for the world.
     *
     * @returns An array of audio instances.
     */
    getAllLoopedAudios(): Audio[];
    /**
     * Retrieves all oneshot (non-looped) audio instances for the world.
     *
     * @returns An array of audio instances.
     */
    getAllOneshotAudios(): Audio[];

    /**
     * Unregisters and stops an audio instance from the audio manager.
     *
     * @param audio - The audio instance to pause and unregister.
     */
    unregisterAudio(audio: Audio): void;
    /**
     * Unregisters and stops all audio instances attached to a specific entity.
     *
     * @param entity - The entity to pause and unregister audio instances for.
     */
    unregisterEntityAttachedAudios(entity: Entity): void;
}

/** Options for creating an Audio instance. @public */
export declare interface AudioOptions {
    /** If set, audio playback will follow the entity's position. */
    attachedToEntity?: Entity;
    /** The cutoff distance between the audio source and the listener where the audio will be reduced to 0 volume. Must be greater than reference distance. Defaults to reference distance + 10. */
    cutoffDistance?: number;
    /** The duration of the audio in seconds. Defaults to full duration. */
    duration?: number;
    /** The detuning of the audio in cents. */
    detune?: number;
    /** The amount of distortion to apply to the audio. */
    distortion?: number;
    /** Whether the audio should loop when it reaches the end. Defaults to false. */
    loop?: boolean;
    /** The offset time in seconds from which the audio should start playing. */
    offset?: number;
    /** The position in the world where the audio is played. */
    position?: Vector3Like;
    /** The playback speed of the audio. Defaults to 1. */
    playbackRate?: number;
    /** The maximum reference distance between the audio source and the listener where the audio will still be max volume. Defaults to 10. */
    referenceDistance?: number;
    /** The URI or path to the audio asset to be played. */
    uri: string;
    /** The volume level of the audio. Defaults to 0.5. */
    volume?: number;
}

/** The options for a ball collider. @public */
export declare interface BallColliderOptions extends BaseColliderOptions {
    shape: ColliderShape.BALL;
    /** The radius of the ball collider. */
    radius?: number;
}

/** The base options for a collider. @public */
export declare interface BaseColliderOptions {
    /** The shape of the collider. */
    shape: ColliderShape;
    /** The bounciness of the collider. */
    bounciness?: number;
    /** The bounciness combine rule of the collider. */
    bouncinessCombineRule?: CoefficientCombineRule;
    /** The collision groups the collider belongs to. */
    collisionGroups?: CollisionGroups;
    /** Whether the collider is enabled. */
    enabled?: boolean;
    /** The flags of the collider if the shape is a trimesh */
    flags?: number;
    /** The friction of the collider. */
    friction?: number;
    /** The friction combine rule of the collider. */
    frictionCombineRule?: CoefficientCombineRule;
    /** Whether the collider is a sensor. */
    isSensor?: boolean;
    /** The mass of the collider. */
    mass?: number;
    /** The on collision callback for the collider. */
    onCollision?: CollisionCallback;
    /** The parent rigid body of the collider. */
    parentRigidBody?: RigidBody;
    /** The relative position of the collider. Relative to parent rigid body. */
    relativePosition?: Vector3Like;
    /** The relative rotation of the collider. Relative to parent rigid body. */
    relativeRotation?: QuaternionLike;
    /** The simulation the collider is in, if provided the collider will automatically be added to the simulation. */
    simulation?: Simulation;
    /** An arbitrary identifier tag of the collider. Useful for your own logic. */
    tag?: string;
}

/**
 * A base class for entity controller implementations.
 *
 * @remarks
 * The BaseEntityController should be extended
 * by a more specific entity controller that you or a
 * plugin implements. Entity controllers are intended to
 * be used as one controller instance per entity, but
 * are flexible enough for edge cases such as if you want to create
 * niche behavior of one controller for many entities that
 * behave in unison.
 *
 * <h2>Events</h2>
 *
 * This class is an EventRouter, and instances of it emit
 * events with payloads listed under {@link BaseEntityControllerEventPayloads}
 *
 * @public
 */
export declare abstract class BaseEntityController extends EventRouter {
    /**
     * Override this method to handle the attachment of an entity
     * to your entity controller.
     * @param entity - The entity to attach the controller to.
     */
    attach(entity: Entity): void;
    /**
     * Override this method to handle the despawn of an entity
     * from your entity controller.
     * @param entity - The entity to despawn.
     */
    despawn(entity: Entity): void;
    /**
     * Override this method to handle the detachment of an entity
     * from your entity controller.
     * @param entity - The entity to detach.
     */
    detach(entity: Entity): void;
    /**
     * Override this method to handle the spawning of an entity
     * to your entity controller.
     * @param entity - The entity to spawn.
     */
    spawn(entity: Entity): void;
    /**
     * Override this method to handle entity movements
     * based on player input for your entity controller.
     * This is called every tick by a PlayerEntity with a
     * entity controller.
     * @param entity - The entity to tick.
     * @param input - The current input state of the player.
     * @param cameraOrientation - The current camera orientation state of the player.
     * @param deltaTimeMs - The delta time in milliseconds since the last tick.
     */
    tickWithPlayerInput(entity: PlayerEntity, input: PlayerInput, cameraOrientation: PlayerCameraOrientation, deltaTimeMs: number): void;
    /**
     * Override this method to handle entity movements
     * based on your entity controller.
     * @param deltaTimeMs - The delta time in milliseconds since the last tick.
     */
    tick(entity: Entity, deltaTimeMs: number): void;
}

/** Event types a BaseEntityController instance can emit. See {@link BaseEntityControllerEventPayloads} for the payloads. @public */
export declare enum BaseEntityControllerEvent {
    ATTACH = "BASE_ENTITY_CONTROLLER.ATTACH",
    DESPAWN = "BASE_ENTITY_CONTROLLER.DESPAWN",
    DETACH = "BASE_ENTITY_CONTROLLER.DETACH",
    SPAWN = "BASE_ENTITY_CONTROLLER.SPAWN",
    TICK = "BASE_ENTITY_CONTROLLER.TICK",
    TICK_WITH_PLAYER_INPUT = "BASE_ENTITY_CONTROLLER.TICK_WITH_PLAYER_INPUT"
}

/** Event payloads for BaseEntityController emitted events. @public */
export declare interface BaseEntityControllerEventPayloads {
    /** Emitted when an entity is attached to the controller. */
    [BaseEntityControllerEvent.ATTACH]: {
        entity: Entity;
    };
    /** Emitted when an entity is despawned. */
    [BaseEntityControllerEvent.DESPAWN]: {
        entity: Entity;
    };
    /** Emitted when an entity is detached from the controller. */
    [BaseEntityControllerEvent.DETACH]: {
        entity: Entity;
    };
    /** Emitted when an entity is spawned. */
    [BaseEntityControllerEvent.SPAWN]: {
        entity: Entity;
    };
    /** Emitted when an entity is ticked. */
    [BaseEntityControllerEvent.TICK]: {
        entity: Entity;
        deltaTimeMs: number;
    };
    /** Emitted when an entity is ticked with player input. */
    [BaseEntityControllerEvent.TICK_WITH_PLAYER_INPUT]: {
        entity: PlayerEntity;
        input: PlayerInput;
        cameraOrientation: PlayerCameraOrientation;
        deltaTimeMs: number;
    };
}

/** The base options for an entity. @public */
export declare interface BaseEntityOptions {
    /** The entity controller to use for the entity. */
    controller?: BaseEntityController;
    /** The opacity of the entity between 0 and 1. 0 is fully transparent, 1 is fully opaque. */
    opacity?: number;
    /** Whether the entity is environmental, if true it will not invoke its tick function or change position. Defaults to false. */
    isEnvironmental?: boolean;
    /** The parent entity of the entity, entities with a parent will ignore creating their own colliders. */
    parent?: Entity;
    /** The name of the parent's node (if parent is a model entity) to attach the entity to. */
    parentNodeName?: string;
    /** The rigid body options for the entity. */
    rigidBodyOptions?: RigidBodyOptions;
    /** An arbitrary identifier tag of the entity. Useful for your own logic. */
    tag?: string;
    /** The tint color of the entity as a hex code. */
    tintColor?: RgbColor;
    /** The name of the entity. */
    name?: string;
}

/** The base options for a rigid body. @public */
export declare interface BaseRigidBodyOptions {
    /** The type of the rigid body, defaults to {@link RigidBodyType.DYNAMIC}. */
    type?: RigidBodyType;
    /** The colliders of the rigid body, provided as {@link ColliderOptions}. */
    colliders?: ColliderOptions[];
    /** Whether the rigid body is enabled. */
    enabled?: boolean;
    /** The position of the rigid body. */
    position?: Vector3Like;
    /** The rotation of the rigid body. */
    rotation?: QuaternionLike;
    /** The simulation the rigid body is in. If provided, the rigid body will be automatically added to the simulation. */
    simulation?: Simulation;
}

/**
 * Represents a block in a world.
 *
 * @remarks
 * Instances of this class are created internally but made
 * publicly available through various public facing API
 * methods.
 *
 * @public
 */
export declare class Block {
    /** The global coordinate of the block. */
    readonly globalCoordinate: Vector3Like;
    /** The block type of the block. */
    readonly blockType: BlockType;


    /**
     * Gets the most adjacent neighbor global coordinate of this block
     * based on a relative hit point, typically from a raycast.
     *
     * @param hitPoint - The hit point on this block to get the neighbor coordinate from.
     * @returns A neighbor global coordinate of this block based on the hit point.
     */
    getNeighborGlobalCoordinateFromHitPoint(hitPoint: Vector3Like): Vector3Like;
}

/** The options for a block collider. @public */
export declare interface BlockColliderOptions extends BaseColliderOptions {
    shape: ColliderShape.BLOCK;
    /** The half extents of the block collider. */
    halfExtents?: Vector3Like;
}

/** The options for creating a block entity. @public */
export declare interface BlockEntityOptions extends BaseEntityOptions {
    /** The half extents of the visual size of the block entity when blockTextureUri is set. If no rigidBodyOptions.colliders are provided, a block collider with the size of the half extents will be created. */
    blockHalfExtents?: Vector3Like;
    /** The texture uri of a entity if the entity is a block entity, if set rigidBodyOptions collider shape [0] must be a block */
    blockTextureUri?: string;
}

/** Block texture metadata including UVs and rendering hints. @public */
export declare type BlockTextureMetadata = {
    u0: number;
    v0: number;
    u1: number;
    v1: number;
    averageRGB: [number, number, number];
    isTransparent: boolean;
    needsAlphaTest: boolean;
};

/**
 * Manages block textures and block texture atlas generation of the game.
 *
 * @remarks
 * The BlockTextureRegistry is created internally as a global
 * singletone accessible with the static property
 * `BlockTextureRegistry.instance`.
 *
 * @example
 * ```typescript
 * import { BlockTextureRegistry } from 'hytopia';
 *
 * const blockTextureRegistry = BlockTextureRegistry.instance;
 * const metadata = blockTextureRegistry.getBlockTextureMetadata('blocks/stone.png');
 * ```
 *
 * @public
 */
export declare class BlockTextureRegistry {
    /** The global BlockTextureRegistry instance as a singleton. */
    static readonly instance: BlockTextureRegistry;
<<<<<<< HEAD
    /** Whether to always generate the atlas on server start. */
    generateEveryStart: boolean;
=======
    /** Whether to generate the atlas if needed. Defaults to `true` in development, `false` in production. */
    generate: boolean;
>>>>>>> f9c70b67


    /**
     * Checks if a block texture is registered in the atlas.
     *
     * @param textureUri - The URI of the texture (e.g., 'blocks/stone.png' or 'blocks/grass' for cubemaps).
     * @returns Whether the texture is registered.
     */
    hasBlockTexture(textureUri: string): boolean;
    /**
     * Retrieves metadata for a block texture. Returns array for cubemaps (6 faces) or standard textures (1 face).
     *
     * @param textureUri - The URI of the texture (e.g., 'blocks/stone.png' or 'blocks/grass').
     * @returns Array of texture metadata, or undefined if not found.
     */
    getBlockTextureMetadata(textureUri: string): BlockTextureMetadata[] | undefined;








}

/**
 * Represents a block type.
 *
 * @remarks
 * Block types are created directly as instances.
 * They support a variety of configuration options through
 * the {@link BlockTypeOptions} constructor argument.
 * Block types are registered with a {@link BlockTypeRegistry} instance,
 * allowing you to create custom blocks with unique visual representations
 * and behaviors.
 *
 * <h2>Events</h2>
 *
 * This class is an EventRouter, and instances of it emit
 * events with payloads listed under {@link BlockTypeEventPayloads}
 *
 * @example
 * ```typescript
 * const stoneBlockTypeId = 10;
 * world.blockTypeRegistry.registerBlockType(stoneBlockTypeId, new BlockType({
 *   id: stoneBlockTypeId,
 *   textureUri: 'textures/stone.png',
 *   name: 'Stone',
 * }));
 *
 * // Create a stone block at coordinate 0, 1, 0
 * world.chunkLattice.setBlock({ x: 0, y: 1, z: 0 }, stoneBlockTypeId);
 * ```
 *
 * @public
 */
export declare class BlockType extends EventRouter implements protocol.Serializable {







    /**
     * Creates a new block type instance.
     * @param world - The world the block type is for.
     * @param options - The options for the block type.
     */
    constructor(options?: BlockTypeOptions);
    /** The unique identifier for the block type. */
    get id(): number;
    /** The collider options for the block type. */
    get colliderOptions(): VoxelsColliderOptions;
    /** The half extents size of the block type. */
    get halfExtents(): Vector3Like;
    /** Whether the block type is a liquid. */
    get isLiquid(): boolean;
    /** Whether the block type is meshable. */
    get isMeshable(): boolean;
    /** The light emission level. */
    get lightLevel(): number;
    /** The name of the block type. */
    get name(): string;
    /** The size of the block type. */
    get size(): Vector3Like;
    /** The URI of the texture for the block type. */
    get textureUri(): string;


}

/** Event types a BlockType instance can emit. See {@link BlockTypeEventPayloads} for the payloads. @public */
export declare enum BlockTypeEvent {
    ENTITY_COLLISION = "BLOCK_TYPE.ENTITY_COLLISION",
    ENTITY_CONTACT_FORCE = "BLOCK_TYPE.ENTITY_CONTACT_FORCE"
}

/** Event payloads for BlockType emitted events. @public */
export declare interface BlockTypeEventPayloads {
    /** Emitted when an entity collides with a block type. */
    [BlockTypeEvent.ENTITY_COLLISION]: {
        blockType: BlockType;
        entity: Entity;
        started: boolean;
        colliderHandleA: number;
        colliderHandleB: number;
    };
    /** Emitted when an entity's contact force is applied to a block type. */
    [BlockTypeEvent.ENTITY_CONTACT_FORCE]: {
        blockType: BlockType;
        entity: Entity;
        contactForceData: ContactForceData;
    };
}

/** Options for creating a block type instance. @public */
export declare interface BlockTypeOptions {
    /** The unique numeric identifier for the block type. */
    id: number;
    /** The custom collider options for the block type. */
    customColliderOptions?: VoxelsColliderOptions;
    /** The half extents size of the block type. */
    halfExtents?: Vector3Like;
    /** Whether the block type is a liquid. */
    isLiquid?: boolean;
    /** The light emission level, between 0 and 15. */
    lightLevel?: number;
    /** The name of the block type. */
    name: string;
    /** The URI of the texture asset for the block type. */
    textureUri: string;
}

/**
 * Manages known block types in a world.
 *
 * @remarks
 * Block type registries are created internally as a singleton
 * for each {@link World} instance in a game server. A block
 * type registry allows you to register and retrieve block
 * types by their unique id for a world.
 *
 * <h2>Events</h2>
 *
 * This class is an EventRouter, and instances of it emit
 * events with payloads listed under {@link BlockTypeRegistryEventPayloads}
 *
 * @example
 * ```typescript
 * world.blockTypeRegistry.registerGenericBlockType({
 *   id: 15,
 *   textureUri: 'textures/dirt.png',
 *   name: 'Dirt',
 * });
 * ```
 *
 * @public
 */
export declare class BlockTypeRegistry extends EventRouter implements protocol.Serializable {



    /** The world the block type registry is for. */
    get world(): World;
    /**
     * Get all registered block types.
     * @returns An array of all registered block types.
     */
    getAllBlockTypes(): BlockType[];
    /**
     * Get a registered block type by its id.
     * @param id - The id of the block type to get.
     * @returns The block type with the given id.
     */
    getBlockType(id: number): BlockType;
    /**
     * Register a generic block type.
     * @param blockTypeOptions - The options for the block type.
     * @returns The registered block type.
     */
    registerGenericBlockType(blockTypeOptions: BlockTypeOptions): BlockType;
    /**
     * Register a block type.
     * @param blockType - The block type to register.
     */
    registerBlockType(blockType: BlockType): void;

}

/** Event types a BlockTypeRegistry instance can emit. See {@link BlockTypeRegistryEventPayloads} for the payloads. @public */
export declare enum BlockTypeRegistryEvent {
    REGISTER_BLOCK_TYPE = "BLOCK_TYPE_REGISTRY.REGISTER_BLOCK_TYPE"
}

/** Event payloads for BlockTypeRegistry emitted events. @public */
export declare interface BlockTypeRegistryEventPayloads {
    /** Emitted when a block type is registered. */
    [BlockTypeRegistryEvent.REGISTER_BLOCK_TYPE]: {
        blockTypeRegistry: BlockTypeRegistry;
        id: number;
        blockType: BlockType;
    };
}

/** The options for a capsule collider. @public */
export declare interface CapsuleColliderOptions extends BaseColliderOptions {
    shape: ColliderShape.CAPSULE;
    /** The half height of the capsule collider. */
    halfHeight?: number;
    /** The radius of the capsule collider. */
    radius?: number;
}

/** Event types a ChatManager instance can emit. See {@link ChatEventPayloads} for the payloads. @public */
export declare enum ChatEvent {
    BROADCAST_MESSAGE = "CHAT.BROADCAST_MESSAGE",
    PLAYER_MESSAGE = "CHAT.PLAYER_MESSAGE"
}

/** Event payloads for ChatManager emitted events. @public */
export declare interface ChatEventPayloads {
    /** Emitted when a broadcast message is sent. */
    [ChatEvent.BROADCAST_MESSAGE]: {
        player: Player | undefined;
        message: string;
        color?: string;
    };
    /** Emitted when a message is sent to a specific player. */
    [ChatEvent.PLAYER_MESSAGE]: {
        player: Player;
        message: string;
        color?: string;
    };
}

/**
 * Manages chat and commands in a world.
 *
 * @remarks
 * The ChatManager is created internally as a singleton
 * for each {@link World} instance in a game server.
 * The ChatManager allows you to broadcast messages,
 * send messages to specific players, and register
 * commands that can be used in chat to execute game
 * logic.
 *
 * <h2>Events</h2>
 *
 * This class is an EventRouter, and instances of it emit
 * events with payloads listed under {@link ChatEventPayloads}
 *
 * @example
 * ```typescript
 * world.chatManager.registerCommand('/kick', (player, args, message) => {
 *   const admins = [ 'arkdev', 'testuser123' ];
 *   if (admins.includes(player.username)) {
 *     const targetUsername = args[0];
 *     const targetPlayer = world.playerManager.getConnectedPlayerByUsername(targetUsername);
 *
 *     if (targetPlayer) {
 *       targetPlayer.disconnect();
 *     }
 *   }
 * });
 * ```
 *
 * @public
 */
export declare class ChatManager extends EventRouter {



    /**
     * Register a command and its callback.
     * @param command - The command to register.
     * @param callback - The callback function to execute when the command is used.
     */
    registerCommand(command: string, callback: CommandCallback): void;
    /**
     * Unregister a command.
     * @param command - The command to unregister.
     */
    unregisterCommand(command: string): void;
    /**
     * Send a system broadcast message to all players in the world.
     * @param message - The message to send.
     * @param color - The color of the message as a hex color code, excluding #.
     *
     * @example
     * ```typescript
     * chatManager.sendBroadcastMessage('Hello, world!', 'FF00AA');
     * ```
     */
    sendBroadcastMessage(message: string, color?: string): void;
    /**
     * Handle a command if it exists.
     * @param player - The player that sent the command.
     * @param message - The full message.
     * @returns True if a command was handled, false otherwise.
     */
    handleCommand(player: Player, message: string): boolean;
    /**
     * Send a system message to a specific player, only visible to them.
     * @param player - The player to send the message to.
     * @param message - The message to send.
     * @param color - The color of the message as a hex color code, excluding #.
     *
     * @example
     * ```typescript
     * chatManager.sendPlayerMessage(player, 'Hello, player!', 'FF00AA');
     * ```
     */
    sendPlayerMessage(player: Player, message: string, color?: string): void;


}

/**
 * A 16^3 chunk of blocks. Used to represent a world's terrain.
 *
 * @remarks
 * Chunks make up the bulk of the terrain in a world. Chunks are
 * fixed size, each containing 16^3 possible blocks as
 * a 16x16x16 cube. Chunks are primarily a data structure used by
 * {@link ChunkLattice} to represent a world's terrain.
 * Chunks store their internal block coordinates in local
 * space, meaning local coordinates x: 0...15, y: 0...15, z: 0...15.
 *
 * @public
 */
export declare class Chunk implements protocol.Serializable {


    /**
     * Creates a new chunk instance.
     */
    constructor(originCoordinate: Vector3Like);
    /** The blocks in the chunk as a flat Uint8Array[4096], each index as 0 or a block type id. */
    get blocks(): Readonly<Uint8Array>;
    /** The origin coordinate of the chunk. */
    get originCoordinate(): Vector3Like;
    /**
     * Convert a block index to a local coordinate.
     * @param index - The index of the block to convert.
     * @returns The local coordinate of the block.
     */
    static blockIndexToLocalCoordinate(index: number): Vector3Like;
    /**
     * Convert a global coordinate to a local coordinate.
     * @param globalCoordinate - The global coordinate to convert.
     * @returns The local coordinate.
     */
    static globalCoordinateToLocalCoordinate(globalCoordinate: Vector3Like): Vector3Like;
    /**
     * Convert a global coordinate to an origin coordinate.
     * @param globalCoordinate - The global coordinate to convert.
     * @returns The origin coordinate.
     */
    static globalCoordinateToOriginCoordinate(globalCoordinate: Vector3Like): Vector3Like;
    /**
     * Get the block type id at a specific local coordinate.
     * @param localCoordinate - The local coordinate of the block to get.
     * @returns The block type id.
     */
    getBlockId(localCoordinate: Vector3Like): number;
    /**
     * Check if a block exists at a specific local coordinate.
     * @param localCoordinate - The local coordinate of the block to check.
     * @returns Whether a block exists.
     */
    hasBlock(localCoordinate: Vector3Like): boolean;




}

/**
 * A lattice of chunks that represent a world's terrain.
 *
 * @remarks
 * The ChunkLattice lattice tracks the current terrain of a world,
 * comprised of {@link Chunk} instances.
 *
 * @public
 */
export declare class ChunkLattice extends EventRouter {





    /**
     * Creates a new chunk lattice instance.
     * @param world - The world the chunk lattice is for.
     */
    constructor(world: World);
    /** The number of chunks in the lattice. */
    get chunkCount(): number;
    /**
     * Removes and clears all chunks and their blocks from the lattice.
     */
    clear(): void;
    /**
     * Get the block type id at a specific global coordinate.
     * @param globalCoordinate - The global coordinate of the block to get.
     * @returns The block type id, 0 if no block is set.
     */
    getBlockId(globalCoordinate: Vector3Like): number;

    /**
     * Get the block type at a specific global coordinate.
     * @param globalCoordinate - The global coordinate of the block to get.
     * @returns The block type, null if no block is set.
     */
    getBlockType(globalCoordinate: Vector3Like): BlockType | null;
    /**
     * Get the number of blocks of a specific block type in the lattice.
     * @param blockTypeId - The block type id to get the count of.
     * @returns The number of blocks of the block type.
     */
    getBlockTypeCount(blockTypeId: number): number;
    /**
     * Get the chunk that contains the given global coordinate.
     * @param globalCoordinate - The global coordinate to get the chunk for.
     * @returns The chunk that contains the given global coordinate or undefined if not found.
     */
    getChunk(globalCoordinate: Vector3Like): Chunk | undefined;

    /**
     * Get the chunk for a given global coordinate.
     * @param globalCoordinate - The global coordinate of the chunk to get.
     * @returns The chunk at the given global coordinate or undefined if not found.
     */
    getOrCreateChunk(globalCoordinate: Vector3Like): Chunk;
    /**
     * Get all chunks in the lattice.
     * @returns An array of all chunks in the lattice.
     */
    getAllChunks(): Chunk[];
    /**
     * Check if a block exists at a specific global coordinate.
     * @param globalCoordinate - The global coordinate of the block to check.
     * @returns Whether a block exists.
     */
    hasBlock(globalCoordinate: Vector3Like): boolean;
    /**
     * Check if a chunk exists for a given global coordinate.
     * @param globalCoordinate - The global coordinate of the chunk to check.
     * @returns Whether the chunk exists.
     */
    hasChunk(globalCoordinate: Vector3Like): boolean;
    /**
     * Initialize all blocks in the lattice in bulk, removing
     * all previously existing blocks. This is much more
     * efficient than setting each block individually.
     * @param blocks - The blocks to initialize.
     */
    initializeBlocks(blocks: {
        [blockTypeId: number]: Vector3Like[];
    }): void;
    /**
     * Set the block at a global coordinate by block type id, automatically
     * creating a chunk if it doesn't exist. Use block type id 0 for air (to remove a block).
     * @param globalCoordinate - The global coordinate of the block to set.
     * @param blockTypeId - The block type id to set. Use 0 to remove the block and replace with air.
     */
    setBlock(globalCoordinate: Vector3Like, blockTypeId: number): void;



}

/** Event types a ChunkLattice instance can emit. See {@link ChunkLatticeEventPayloads} for the payloads. @public */
export declare enum ChunkLatticeEvent {
    ADD_CHUNK = "CHUNK_LATTICE.ADD_CHUNK",
    REMOVE_CHUNK = "CHUNK_LATTICE.REMOVE_CHUNK",
    SET_BLOCK = "CHUNK_LATTICE.SET_BLOCK"
}

/** Event payloads for ChunkLattice emitted events. @public */
export declare interface ChunkLatticeEventPayloads {
    /** Emitted when a chunk is added to the lattice. */
    [ChunkLatticeEvent.ADD_CHUNK]: {
        chunkLattice: ChunkLattice;
        chunk: Chunk;
    };
    /** Emitted when a chunk is removed from the lattice. */
    [ChunkLatticeEvent.REMOVE_CHUNK]: {
        chunkLattice: ChunkLattice;
        chunk: Chunk;
    };
    /** Emitted when a block is set in the lattice. */
    [ChunkLatticeEvent.SET_BLOCK]: {
        chunkLattice: ChunkLattice;
        chunk: Chunk;
        globalCoordinate: Vector3Like;
        localCoordinate: Vector3Like;
        blockTypeId: number;
    };
}

/** The coefficient for friction or bounciness combine rule. @public */
export declare enum CoefficientCombineRule {
    Average = 0,
    Min = 1,
    Multiply = 2,
    Max = 3
}

/**
 * Represents a collider in a world's physics simulation.
 *
 * @remarks
 * Colliders make up the foundation of the physical interactions
 * in a world. They are highly configurable and have many
 * aspects that can be adjusted both before simulation and
 * while simulated. Colliders will most often be used through
 * passing {@link ColliderOptions} to a {@link RigidBody} or
 * an entity's {@link EntityOptions}.
 *
 * @public
 */
export declare class Collider extends EventRouter {





    private _relativeRotation;



    /**
     * @param colliderOptions - The options for the collider instance.
     */
    constructor(colliderOptions: ColliderOptions);
    /**
     * Creates a collider options object from a block's half extents.
     * @param halfExtents - The half extents of the block.
     * @returns The collider options object.
     */
    static optionsFromBlockHalfExtents(halfExtents: Vector3Like): ColliderOptions;
    /**
     * Creates a collider options object from a modelUri with best approximate shape and size.
     * @param modelUri - The URI of the model.
     * @param scale - The scale of the model.
     * @param preferredShape - The preferred shape to use for the collider.
     * @returns The collider options object.
     */
    static optionsFromModelUri(modelUri: string, scale?: number, preferredShape?: ColliderShape): ColliderOptions;
    /** The bounciness of the collider. */
    get bounciness(): number;
    /** The bounciness combine rule of the collider. */
    get bouncinessCombineRule(): CoefficientCombineRule;
    /** The collision groups the collider belongs to. */
    get collisionGroups(): CollisionGroups;
    /** The friction of the collider. */
    get friction(): number;
    /** The friction combine rule of the collider. */
    get frictionCombineRule(): CoefficientCombineRule;
    /** Whether the collider is enabled. */
    get isEnabled(): boolean;
    /** Whether the collider has been removed from the simulation. */
    get isRemoved(): boolean;
    /** Whether the collider is a sensor. */
    get isSensor(): boolean;
    /** Whether the collider is simulated. */
    get isSimulated(): boolean;
    /** The parent rigid body of the collider. */
    get parentRigidBody(): RigidBody | undefined;
    /** The raw collider object from the Rapier physics engine. */
    get rawCollider(): RawCollider | undefined;
    /** The raw shape object from the Rapier physics engine. */
    get rawShape(): RawShape | undefined;
    /** The relative position of the collider to its parent rigid body. */
    get relativePosition(): Vector3Like;
    /** The relative rotation of the collider. */
    get relativeRotation(): QuaternionLike;
    /** The shape of the collider. */
    get shape(): ColliderShape;
    /** An arbitrary identifier tag of the collider. Useful for your own logic. */
    get tag(): string | undefined;
    /**
     * Sets the bounciness of the collider.
     * @param bounciness - The bounciness of the collider.
     */
    setBounciness(bounciness: number): void;
    /**
     * Sets the bounciness combine rule of the collider.
     * @param bouncinessCombineRule - The bounciness combine rule of the collider.
     */
    setBouncinessCombineRule(bouncinessCombineRule: CoefficientCombineRule): void;
    /**
     * Sets the collision groups of the collider.
     * @param collisionGroups - The collision groups of the collider.
     */
    setCollisionGroups(collisionGroups: CollisionGroups): void;
    /**
     * Sets whether the collider is enabled.
     * @param enabled - Whether the collider is enabled.
     */
    setEnabled(enabled: boolean): void;
    /**
     * Sets the friction of the collider.
     * @param friction - The friction of the collider.
     */
    setFriction(friction: number): void;
    /**
     * Sets the friction combine rule of the collider.
     * @param frictionCombineRule - The friction combine rule of the collider.
     */
    setFrictionCombineRule(frictionCombineRule: CoefficientCombineRule): void;
    /**
     * Sets the mass of the collider.
     * @param mass - The mass of the collider.
     */
    setMass(mass: number): void;
    /**
     * Sets the on collision callback for the collider.
     * @param callback - The on collision callback for the collider.
     */
    setOnCollision(callback: CollisionCallback | undefined): void;
    /**
     * Sets the relative rotation of the collider to its parent rigid body or the world origin.
     *
     * @remarks
     * Colliders can be added as a child of a rigid body, or to the world directly. This rotation
     * is relative to the parent rigid body or the world origin.
     *
     * @param rotation - The relative rotation of the collider.
     */
    setRelativeRotation(rotation: QuaternionLike): void;
    /**
     * Sets the position of the collider relative to its parent rigid body or the world origin.
     *
     * @remarks
     * Colliders can be added as a child of a rigid body, or to the world directly. This position
     * is relative to the parent rigid body or the world origin.
     *
     * @param position - The relative position of the collider.
     */
    setRelativePosition(position: Vector3Like): void;
    /**
     * Sets whether the collider is a sensor.
     * @param sensor - Whether the collider is a sensor.
     */
    setSensor(sensor: boolean): void;
    /**
     * Sets the tag of the collider.
     * @param tag - The tag of the collider.
     */
    setTag(tag: string): void;
    /**
     * Sets the voxel at the given coordinate as filled or not filled.
     * @param coordinate - The coordinate of the voxel to set.
     * @param filled - True if the voxel at the coordinate should be filled, false if it should be removed.
     */
    setVoxel(coordinate: Vector3Like, filled: boolean): void;
    /**
     * Adds the collider to the simulation.
     * @param simulation - The simulation to add the collider to.
     * @param parentRigidBody - The parent rigid body of the collider.
     */
    addToSimulation(simulation: Simulation, parentRigidBody?: RigidBody): void;

    /**
     * Enables or disables collision events for the collider.
     * This is automatically enabled if an on collision callback is set.
     * @param enabled - Whether collision events are enabled.
     */
    enableCollisionEvents(enabled: boolean): void;
    /**
     * Enables or disables contact force events for the collider.
     * This is automatically enabled if an on contact force callback is set.
     * @param enabled - Whether contact force events are enabled.
     */
    enableContactForceEvents(enabled: boolean): void;

    /**
     * Removes the collider from the simulation.
     */
    removeFromSimulation(): void;
    /**
     * Scales the collider by the given scalar. Only
     * ball, block, capsule, cone, cylinder, round cylinder
     * are supported.
     * @param scalar - The scalar to scale the collider by.
     */
    scale(scalar: number): void;


    private _buildWedgeConvexHullVertices;






}

/** The options for a collider. @public */
export declare type ColliderOptions = BallColliderOptions | BlockColliderOptions | CapsuleColliderOptions | ConeColliderOptions | CylinderColliderOptions | RoundCylinderColliderOptions | TrimeshColliderOptions | VoxelsColliderOptions | WedgeColliderOptions | NoneColliderOptions;

/** The shapes a collider can be. @public */
export declare enum ColliderShape {
    NONE = "none",
    BALL = "ball",
    BLOCK = "block",
    CAPSULE = "capsule",
    CONE = "cone",
    CYLINDER = "cylinder",
    ROUND_CYLINDER = "round-cylinder",
    TRIMESH = "trimesh",
    VOXELS = "voxels",
    WEDGE = "wedge"
}

/**
 * A callback function that is called when a collision occurs.
 * @param other - The other object involved in the collision, a block or entity.
 * @param started - Whether the collision has started or ended.
 * @public
 */
export declare type CollisionCallback = ((other: BlockType | Entity, started: boolean) => void) | ((other: BlockType | Entity, started: boolean, colliderHandleA: number, colliderHandleB: number) => void);

/**
 * The default collision groups.
 *
 * @remarks
 * The collision groups are used to determine which objects collide and
 * generate collision and contact force events. The default collision groups
 * can be used for most entity and block interactions, but you may want to
 * create your own for more complex scenarios. Up to 15 collision groups can be
 * registered. Collision groups use pairwise filtering using bit masks.
 *
 * This filtering method is based on two 16-bit values:
 * - The belongsTo groups (the 16 left-most bits of `self.0`).
 * - The collidesWith mask (the 16 right-most bits of `self.0`).
 *
 * An interaction is allowed between two filters `a` and `b` two conditions
 * are met simultaneously:
 * - The belongsTo groups of `a` has at least one bit set to `1` in common with the collidesWith mask of `b`.
 * - The belongsTo groups of `b` has at least one bit set to `1` in common with the collidesWith mask of `a`.
 * In other words, interactions are allowed between two filter if the following condition is met:
 *
 * ```
 * ((a >> 16) & b) != 0 && ((b >> 16) & a) != 0
 * ```
 *
 * @public
 */
export declare enum CollisionGroup {
    BLOCK = 1,
    ENTITY = 2,
    ENTITY_SENSOR = 4,
    ENVIRONMENT_ENTITY = 8,
    PLAYER = 16,
    GROUP_1 = 32,
    GROUP_2 = 64,
    GROUP_3 = 128,
    GROUP_4 = 256,
    GROUP_5 = 512,
    GROUP_6 = 1024,
    GROUP_7 = 2048,
    GROUP_8 = 4096,
    GROUP_9 = 8192,
    GROUP_10 = 16384,
    GROUP_11 = 32768,
    ALL = 65535
}

/** A set of collision groups. @public */
export declare type CollisionGroups = {
    belongsTo: CollisionGroup[];
    collidesWith: CollisionGroup[];
};

/**
 * A helper class for building and decoding collision groups.
 *
 * @remarks
 * This class should be used directly with its static methods.
 * You can assign collision groups to colliders of entities and
 * blocks to control optimized collision interactions and filterings
 * between blocks and entities, and entities and other entities.
 *
 * @public
 */
export declare class CollisionGroupsBuilder {
    private static readonly BELONGS_TO_SHIFT;
    private static readonly COLLIDES_WITH_MASK;
    /**
     * Builds a raw set of collision groups from a set of collision groups.
     * @param collisionGroups - The set of collision groups to build.
     * @returns A raw set of collision groups represented as a 32-bit number.
     */
    static buildRawCollisionGroups(collisionGroups: CollisionGroups): RawCollisionGroups;
    /**
     * Decodes a raw set of collision groups into a set of collision groups.
     * @param groups - The raw set of collision groups to decode.
     * @returns A set of collision groups.
     */
    static decodeRawCollisionGroups(groups: RawCollisionGroups): CollisionGroups;
    /**
     * Decodes a set of collision groups into a set of their string equivalents.
     * @param collisionGroups - The set of collision groups to decode.
     * @returns A set of collision groups represented as their string equivalents.
     */
    static decodeCollisionGroups(collisionGroups: CollisionGroups): DecodedCollisionGroups;
    /**
     * Checks if the collision groups are the default collision groups.
     * @param collisionGroups - The set of collision groups to check.
     * @returns Whether the collision groups are the default collision groups.
     */
    static isDefaultCollisionGroups(collisionGroups: CollisionGroups): boolean;
    /**
     * Combines an array of collision groups into a raw set of collision groups.
     * @param groups - The array of collision groups to combine.
     * @returns A raw set of collision groups represented as a 32-bit number.
     */
    private static combineGroups;


}

/**
 * A callback function for a chat command.
 * @param player - The player that sent the command.
 * @param args - An array of arguments, comprised of all space separated text after the command.
 * @param message - The full message of the command.
 * @public
 */
export declare type CommandCallback = (player: Player, args: string[], message: string) => void;

/** The options for a cone collider. @public */
export declare interface ConeColliderOptions extends BaseColliderOptions {
    shape: ColliderShape.CONE;
    /** The half height of the cone collider. */
    halfHeight?: number;
    /** The radius of the cone collider. */
    radius?: number;
}

/** Data for contact forces. @public */
export declare type ContactForceData = {
    /** The total force vector. */
    totalForce: RAPIER.Vector;
    /** The magnitude of the total force. */
    totalForceMagnitude: number;
    /** The direction of the maximum force. */
    maxForceDirection: RAPIER.Vector;
    /** The magnitude of the maximum force. */
    maxForceMagnitude: number;
};

/** A contact manifold. @public */
export declare type ContactManifold = {
    /** The contact points as global coordinates. */
    contactPoints: Vector3Like[];
    /** The local normal vector of the first collider. */
    localNormalA: Vector3Like;
    /** The local normal vector of the second collider. */
    localNormalB: Vector3Like;
    /** The normal vector of the contact. */
    normal: Vector3Like;
};

/** The options for a cylinder collider. @public */
export declare interface CylinderColliderOptions extends BaseColliderOptions {
    shape: ColliderShape.CYLINDER;
    /** The half height of the cylinder collider. */
    halfHeight?: number;
    /** The radius of the cylinder collider. */
    radius?: number;
}

/** A decoded set of collision groups represented as their string equivalents. @public */
export declare type DecodedCollisionGroups = {
    belongsTo: string[];
    collidesWith: string[];
};

/** The default rigid body options for a model entity when EntityOptions.rigidBodyOptions is not provided. @public */
export declare const DEFAULT_ENTITY_RIGID_BODY_OPTIONS: RigidBodyOptions;

/**
 * Represents the default player model entity.
 *
 * @remarks
 * The default player entity extends the {@link PlayerEntity} class,
 * uses the default player model, and assigns a DefaultPlayerEntityController.
 * This entity is the most commonly used player controlled entity in games.
 * It automatically handles things like managing player visual customizations
 * and cosmetics, and more. If you want to change the default model used, you
 * can override all of the defaults, including the modelUri, but you must
 * ensure that the model used has the same animation names and anchor points
 * as the default player model in order to prevent unexpected behavior.
 *
 * @example
 * ```typescript
 * const playerEntity = new DefaultPlayerEntity({ player });
 *
 * playerEntity.spawn(world, { x: 0, y: 10, z: 0 });
 * ```
 *
 * @public
 */
export declare class DefaultPlayerEntity extends PlayerEntity {
    private _cosmeticHiddenSlots;
    constructor(options: DefaultPlayerEntityOptions);
    /** The cosmetic slots that are hidden. @public */
    get cosmeticHiddenSlots(): PlayerCosmeticSlot[];

}

/**
 * The player entity controller implementation.
 *
 * @remarks
 * This class extends {@link BaseEntityController}
 * and implements the default movement, platforming, jump,
 * swimming, and other basic logic for the
 * default player entity. We recommend you extend this class
 * if you'd like to implement additional logic on top of the
 * DefaultPlayerEntityController implementation.
 *
 * @example
 * ```typescript
 * // Create a custom entity controller for myEntity, prior to spawning it.
 * myEntity.setController(new DefaultPlayerEntityController({
 *   jumpVelocity: 10,
 *   runVelocity: 8,
 *   walkVelocity: 4,
 * }));
 *
 * // Spawn the entity in the world.
 * myEntity.spawn(world, { x: 53, y: 10, z: 23 });
 * ```
 *
 * @public
 */
export declare class DefaultPlayerEntityController extends BaseEntityController {
    private static readonly BASE_ENTITY_HEIGHT;
    private static readonly GROUND_SENSOR_HEIGHT_SCALE;
    private static readonly GROUND_SENSOR_RADIUS_SCALE;
    private static readonly JUMP_LAND_HEAVY_VELOCITY_THRESHOLD;
    private static readonly WALL_COLLIDER_HEIGHT_SCALE;
    private static readonly WALL_COLLIDER_RADIUS_SCALE;
    private static readonly MOVEMENT_ROTATIONS;
    private static readonly EXTERNAL_IMPULSE_DECAY_RATE;
    private static readonly SWIM_UPWARD_COOLDOWN_MS;
    private static readonly SWIMMING_DRAG_FACTOR;
    private static readonly WATER_ENTRY_SINKING_FACTOR;
    private static readonly WATER_ENTRY_SINKING_MS;
    /** Whether to apply directional rotations to the entity while moving, defaults to true. */
    applyDirectionalMovementRotations: boolean;
    /** Whether to automatically cancel left click input after first processed tick, defaults to true. */
    autoCancelMouseLeftClick: boolean;
    /**
     * A function allowing custom logic to determine if the entity can jump.
     * @param controller - The default player entity controller instance.
     * @returns Whether the entity of the entity controller can jump.
     */
    canJump: (controller: DefaultPlayerEntityController) => boolean;
    /**
     * A function allowing custom logic to determine if the entity can run.
     * @param controller - The default player entity controller instance.
     * @returns Whether the entity of the entity controller can run.
     */
    canRun: (controller: DefaultPlayerEntityController) => boolean;
    /**
     * A function allowing custom logic to determine if the entity can swim.
     * @param controller - The default player entity controller instance.
     * @returns Whether the entity of the entity controller can swim.
     */
    canSwim: (controller: DefaultPlayerEntityController) => boolean;
    /**
     * A function allowing custom logic to determine if the entity can walk.
     * @param controller - The default player entity controller instance.
     * @returns Whether the entity of the entity controller can walk.
     */
    canWalk: (controller: DefaultPlayerEntityController) => boolean;
    /** Whether to face forward when the entity stops moving. */
    faceForwardOnStop: boolean;
    /** The looped animation(s) that will play when the entity is idle. */
    idleLoopedAnimations: string[];
    /** The oneshot animation(s) that will play when the entity interacts (left click) */
    interactOneshotAnimations: string[];
    /** The oneshot animation(s) that will play when the entity lands with a high velocity. */
    jumpLandHeavyOneshotAnimations: string[];
    /** The oneshot animation(s) that will play when the entity lands after jumping or being airborne. */
    jumpLandLightOneshotAnimations: string[];
    /** The oneshot animation(s) that will play when the entity is jumping. */
    jumpOneshotAnimations: string[];
    /** The upward velocity applied to the entity when it jumps. */
    jumpVelocity: number;
    /** The looped animation(s) that will play when the entity is running. */
    runLoopedAnimations: string[];
    /** The normalized horizontal velocity applied to the entity when it runs. */
    runVelocity: number;
    /** Whether the entity sticks to platforms. */
    sticksToPlatforms: boolean;
    /** The normalized horizontal velocity applied to the entity when it swims fast (equivalent to running). */
    swimFastVelocity: number;
    /** The gravity modifier applied to the entity when swimming. */
    swimGravity: number;
    /** The looped animation(s) that will play when the entity is not moving while swimming. */
    swimIdleLoopedAnimations: string[];
    /** The looped animation(s) that will play when the entity is swimming in any direction. */
    swimLoopedAnimations: string[];
    /** The maximum downward velocity that the entity can reach when affected by gravity while swimming. */
    swimMaxGravityVelocity: number;
    /** The normalized horizontal velocity applied to the entity when it swims slowly (equivalent to walking). */
    swimSlowVelocity: number;
    /** The upward velocity applied to the entity when swimming. */
    swimUpwardVelocity: number;
    /** The looped animation(s) that will play when the entity is walking. */
    walkLoopedAnimations: string[];
    /** The normalized horizontal velocity applied to the entity when it walks. */
    walkVelocity: number;















    /**
     * @param options - Options for the controller.
     */
    constructor(options?: DefaultPlayerEntityControllerOptions);
    /** Whether the entity is moving from player inputs. */
    get isActivelyMoving(): boolean;
    /** Whether the entity is grounded. */
    get isGrounded(): boolean;
    /** Whether the entity is on a platform, a platform is any entity with a kinematic rigid body. */
    get isOnPlatform(): boolean;
    /** Whether the entity is swimming, this is determined by if the entity is in a liquid block. */
    get isSwimming(): boolean;
    /** The platform the entity is on, if any. */
    get platform(): Entity | undefined;
    /**
     * Called when the controller is attached to an entity.
     * @param entity - The entity to attach the controller to.
     */
    attach(entity: Entity): void;
    /**
     * Called when the controlled entity is spawned.
     * In DefaultPlayerEntityController, this function is used to create
     * the colliders for the entity for wall and ground detection.
     * @param entity - The entity that is spawned.
     */
    spawn(entity: Entity): void;
    /**
     * Ticks the player movement for the entity controller,
     * overriding the default implementation. If the entity to tick
     * is a child entity, only the event will be emitted but the default
     * movement logic will not be applied.
     *
     * @param entity - The entity to tick.
     * @param input - The current input state of the player.
     * @param cameraOrientation - The current camera orientation state of the player.
     * @param deltaTimeMs - The delta time in milliseconds since the last tick.
     */
    tickWithPlayerInput(entity: PlayerEntity, input: PlayerInput, cameraOrientation: PlayerCameraOrientation, deltaTimeMs: number): void;
}

/** Options for creating a DefaultPlayerEntityController instance. @public */
export declare interface DefaultPlayerEntityControllerOptions {
    /** Whether to apply directional rotations to the entity while moving, defaults to true. */
    applyDirectionalMovementRotations?: boolean;
    /** Whether to automatically cancel left click input after first processed tick, defaults to true. */
    autoCancelMouseLeftClick?: boolean;
    /** A function allowing custom logic to determine if the entity can jump. */
    canJump?: () => boolean;
    /** A function allowing custom logic to determine if the entity can run. */
    canRun?: () => boolean;
    /** A function allowing custom logic to determine if the entity can swim. */
    canSwim?: () => boolean;
    /** A function allowing custom logic to determine if the entity can walk. */
    canWalk?: () => boolean;
    /** Whether to face forward when the entity stops moving. */
    faceForwardOnStop?: boolean;
    /** Overrides the animation(s) that will play when the entity is idle. */
    idleLoopedAnimations?: string[];
    /** Overrides the animation(s) that will play when the entity interacts (left click) */
    interactOneshotAnimations?: string[];
    /** Overrides the animation(s) that will play when the entity is jumping. */
    jumpOneshotAnimations?: string[];
    /** Overrides the animation(s) that will play when the entity lands with a high velocity. */
    jumpLandHeavyOneshotAnimations?: string[];
    /** Overrides the animation(s) that will play when the entity lands after jumping or being airborne. */
    jumpLandLightOneshotAnimations?: string[];
    /** The upward velocity applied to the entity when it jumps. */
    jumpVelocity?: number;
    /** The normalized horizontal velocity applied to the entity when it runs. */
    runVelocity?: number;
    /** Overrides the animation(s) that will play when the entity is running. */
    runLoopedAnimations?: string[];
    /** Whether the entity sticks to platforms, defaults to true. */
    sticksToPlatforms?: boolean;
    /** The normalized horizontal velocity applied to the entity when it swims fast (equivalent to running). */
    swimFastVelocity?: number;
    /** The gravity modifier applied to the entity when swimming. */
    swimGravity?: number;
    /** The maximum downward velocity that the entity can reach when affected by gravity while swimming. */
    swimMaxGravityVelocity?: number;
    /** The looped animation(s) that will play when the entity is swimming in any direction. */
    swimLoopedAnimations?: string[];
    /** The looped animation(s) that will play when the entity is not moving while swimming. */
    swimIdleLoopedAnimations?: string[];
    /** The normalized horizontal velocity applied to the entity when it swims slowly (equivalent to walking). */
    swimSlowVelocity?: number;
    /** The upward velocity applied to the entity when swimming. */
    swimUpwardVelocity?: number;
    /** Overrides the animation(s) that will play when the entity is walking. */
    walkLoopedAnimations?: string[];
    /** The normalized horizontal velocity applied to the entity when it walks. */
    walkVelocity?: number;
}

/** Options for creating a DefaultPlayerEntity instance. @public */
export declare type DefaultPlayerEntityOptions = {
    cosmeticHiddenSlots?: PlayerCosmeticSlot[];
} & PlayerEntityOptions;

/** The options for a dynamic rigid body, also the default type. @public */
export declare interface DynamicRigidBodyOptions extends BaseRigidBodyOptions {
    type: RigidBodyType.DYNAMIC;
    /** The additional mass of the rigid body. */
    additionalMass?: number;
    /** The additional mass properties of the rigid body. */
    additionalMassProperties?: RigidBodyAdditionalMassProperties;
    /** The additional solver iterations of the rigid body. */
    additionalSolverIterations?: number;
    /** The angular damping of the rigid body. */
    angularDamping?: number;
    /** The angular velocity of the rigid body. */
    angularVelocity?: Vector3Like;
    /** Whether the rigid body has continuous collision detection enabled. */
    ccdEnabled?: boolean;
    /** The dominance group of the rigid body. */
    dominanceGroup?: number;
    /** The enabled axes of positional movement of the rigid body. */
    enabledPositions?: Vector3Boolean;
    /** The enabled rotations of the rigid body. */
    enabledRotations?: Vector3Boolean;
    /** The gravity scale of the rigid body. */
    gravityScale?: number;
    /** The linear damping of the rigid body. */
    linearDamping?: number;
    /** The linear velocity of the rigid body. */
    linearVelocity?: Vector3Like;
    /** Whether the rigid body is sleeping. */
    sleeping?: boolean;
    /** The soft continuous collision detection prediction of the rigid body. */
    softCcdPrediction?: number;
}

/**
 * Represents an entity in a world.
 *
 * @remarks
 * Entities are highly configurable and controllable. All
 * entities are created from a .gltf model asset and
 * allow full control of their rigid body and attached collider
 * dynamics.
 *
 * <h2>Events</h2>
 *
 * This class is an EventRouter, and instances of it emit
 * events with payloads listed under {@link EntityEventPayloads}
 *
 * @example
 * ```typescript
 * const spider = new Entity({
 *   name: 'Spider',
 *   modelUri: 'models/spider.gltf',
 *   modelLoopedAnimations: [ 'walk' ],
 *   rigidBodyOptions: {
 *     type: RigidBodyType.DYNAMIC,
 *     enabledRotations: { x: false, y: true, z: false },
 *     colliders: [
 *       {
 *         shape: ColliderShape.ROUND_CYLINDER,
 *         borderRadius: 0.1,
 *         halfHeight: 0.225,
 *         radius: 0.5,
 *         tag: 'body',
 *       }
 *     ],
 *   },
 * });
 *
 * spider.spawn(world, { x: 20, y: 6, z: 10 });
 * ```
 *
 * @public
 */
export declare class Entity extends RigidBody implements protocol.Serializable {


























    /**
     * @param options - The options for the entity.
     */
    constructor(options: EntityOptions);
    /** The unique identifier for the entity. */
    get id(): number | undefined;
    /** The half extends of the visual size of the block entity when blockTextureUri is set. */
    get blockHalfExtents(): Vector3Like | undefined;
    /** The URI or path to the texture to be used, if this is set, the entity is a block entity. */
    get blockTextureUri(): string | undefined;
    /** The controller for the entity. */
    get controller(): BaseEntityController | undefined;
    /** The depth (z-axis) of the entity's model with scale consideration or block entity's y*2 half extents. */
    get depth(): number;
    /** The height (y-axis) of the entity's model with scale consideration or block entity's y*2 half extents. */
    get height(): number;
    /** The playback rate of the entity's model animations. */
    get modelAnimationsPlaybackRate(): number;
    /** The nodes to hide on the entity's model. */
    get modelHiddenNodes(): ReadonlySet<string>;
    /** The looped animations to start when the entity is spawned. */
    get modelLoopedAnimations(): ReadonlySet<string>;
    /** The preferred shape of the entity's model when automatically generating its collider when no explicit colliders are provided. */
    get modelPreferredShape(): ColliderShape | undefined;
    /** The scale of the entity's model. */
    get modelScale(): number;
    /** The nodes to show on the entity's model, overriding hidden nodes. */
    get modelShownNodes(): ReadonlySet<string>;
    /** The URI or path to the texture that overrides the model entity's default texture. */
    get modelTextureUri(): string | undefined;
    /** The URI or path to the .gltf model asset to be used for the entity. */
    get modelUri(): string | undefined;
    /** The name of the entity. */
    get name(): string;
    /** The opacity of the entity between 0 and 1. 0 is fully transparent, 1 is fully opaque. */
    get opacity(): number;
    /** The parent entity of the entity. */
    get parent(): Entity | undefined;
    /** The name of the parent's node (if parent is a model entity) this entity is attached to when spawned. */
    get parentNodeName(): string | undefined;
    /** An arbitrary identifier tag of the entity. Useful for your own logic. */
    get tag(): string | undefined;
    /** The tint color of the entity. */
    get tintColor(): RgbColor | undefined;
    /** Whether the entity is a block entity. */
    get isBlockEntity(): boolean;
    /** Whether the entity is environmental, if true it will not invoke its tick function or change position. */
    get isEnvironmental(): boolean;
    /** Whether the entity is a model entity. */
    get isModelEntity(): boolean;
    /** Whether the entity is spawned. */
    get isSpawned(): boolean;
    /** The width (x-axis) of the entity's model with scale consideration or block entity's x*2 half extents. */
    get width(): number;
    /** The world the entity is in. */
    get world(): World | undefined;
    /**
     * Spawns the entity in the world.
     * @param world - The world to spawn the entity in.
     * @param position - The position to spawn the entity at.
     * @param rotation - The optional rotation to spawn the entity with.
     */
    spawn(world: World, position: Vector3Like, rotation?: QuaternionLike): void;
    /**
     * Despawns the entity and all children from the world.
     */
    despawn(): void;
    /**
     * Sets the controller for the entity.
     * @param controller - The controller to set.
     */
    setController(controller: BaseEntityController | undefined): void;
    /**
     * Sets the playback rate of all animations on the entity's model.
     *
     * @remarks
     * Defaults to 1. A positive value will play the animation forward,
     * a negative value will play the animation in reverse. Any value may be used.
     * You can make animations play faster by using larger values.
     *
     * @param playbackRate - The playback rate of the entity's model animations.
     */
    setModelAnimationsPlaybackRate(playbackRate: number): void;
    /**
     * Sets the nodes to hide on the entity's model. Matched nodes
     * will be hidden for all players. Uses case insensitive
     * substring matching.
     * @param modelHiddenNodes - The nodes to hide on the entity's model.
     */
    setModelHiddenNodes(modelHiddenNodes: string[]): void;
    /**
     * Sets the scale of the entity's model and proportionally
     * scales its colliders.
     * @param modelScale - The scale of the entity's model.
     */
    setModelScale(modelScale: number): void;
    /**
     * Sets the nodes to show on the entity's model, overriding hidden nodes.
     * Matched nodes will be shown for all players. Uses case insensitive
     * substring matching.
     * @param modelShownNodes - The nodes to show on the entity's model.
     */
    setModelShownNodes(modelShownNodes: string[]): void;
    /**
     * Sets the texture uri of the entity's model. Setting
     * this overrides the model's default texture.
     * @param modelTextureUri - The texture uri of the entity's model.
     */
    setModelTextureUri(modelTextureUri: string | undefined): void;
    /**
     * Sets the opacity of the entity.
     * @param opacity - The opacity of the entity between 0 and 1. 0 is fully transparent, 1 is fully opaque.
     */
    setOpacity(opacity: number): void;
    /**
     * Sets the parent of the entity and resets this entity's position and rotation.
     *
     * @remarks
     * When setting the parent, all forces, torques and velocities of this entity are reset.
     * Additionally, this entity's type will be set to `KINEMATIC_VELOCITY` if it is not already.
     * All colliders of this entity will be disabled when parent is not undefined. If the provided parent
     * is undefined, this entity will be removed from its parent and all colliders will be re-enabled.
     * When setting an undefined parent to remove this entity from its parent, this entity's type
     * will be set to the last type it was set to before being a child.
     *
     * @param parent - The parent entity to set, or undefined to remove from an existing parent.
     * @param parentNodeName - The name of the parent's node (if parent is a model entity) this entity will attach to.
     * @param position - The position to set for the entity. If parent is provided, this is relative to the parent's attachment point.
     * @param rotation - The rotation to set for the entity. If parent is provided, this is relative to the parent's rotation.
     */
    setParent(parent: Entity | undefined, parentNodeName?: string, position?: Vector3Like, rotation?: QuaternionLike): void;
    /**
     * Sets the tint color of the entity.
     * @param tintColor - The tint color of the entity.
     */
    setTintColor(tintColor: RgbColor | undefined): void;
    /**
     * Starts looped animations for the entity, blending with
     * other animations currently playing.
     *
     * @remarks
     * This method will be ignored and do nothing if the entity
     * is a block entity.
     *
     * @param animations - The animations to start.
     */
    startModelLoopedAnimations(animations: string[]): void;
    /**
     * Starts a oneshot animation for the entity, blending with
     * other animations currently playing.
     *
     * @remarks
     * This method will be ignored and do nothing if the entity
     * is a block entity.
     *
     * @param animations - The animations to start.
     */
    startModelOneshotAnimations(animations: string[]): void;
    /**
     * Stops all looped and oneshot animations for the entity,
     * optionally excluded the provided animations from stopping.
     *
     * @param excludedAnimations - The animations to exclude from being stopped.
     */
    stopAllModelAnimations(excludedAnimations?: string[]): void;
    /**
     * Stops all looped animations for the entity, optionally
     * excluded the provided animations from stopping.
     *
     * @param excludedAnimations - The animations to exclude from being stopped.
     */
    stopAllModelLoopedAnimations(excludedAnimations?: string[]): void;
    /**
     * Stops all oneshot animations for the entity, optionally
     * excluded the provided animations from stopping.
     *
     * @param excludedAnimations - The animations to exclude from being stopped.
     */
    stopAllModelOneshotAnimations(excludedAnimations?: string[]): void;
    /**
     * Stops the provided model animations for the entity.
     *
     * @remarks
     * This method will be ignored and do nothing if the entity
     * is a block entity.
     *
     * @param animations - The animations to stop.
     */
    stopModelAnimations(animations: string[]): void;







}

/** Event types an Entity instance can emit. See {@link EntityEventPayloads} for the payloads. @public */
export declare enum EntityEvent {
    BLOCK_COLLISION = "ENTITY.BLOCK_COLLISION",
    BLOCK_CONTACT_FORCE = "ENTITY.BLOCK_CONTACT_FORCE",
    DESPAWN = "ENTITY.DESPAWN",
    ENTITY_COLLISION = "ENTITY.ENTITY_COLLISION",
    ENTITY_CONTACT_FORCE = "ENTITY.ENTITY_CONTACT_FORCE",
    SET_MODEL_ANIMATIONS_PLAYBACK_RATE = "ENTITY.SET_MODEL_ANIMATIONS_PLAYBACK_RATE",
    SET_MODEL_HIDDEN_NODES = "ENTITY.SET_MODEL_HIDDEN_NODES",
    SET_MODEL_SCALE = "ENTITY.SET_MODEL_SCALE",
    SET_MODEL_SHOWN_NODES = "ENTITY.SET_MODEL_SHOWN_NODES",
    SET_MODEL_TEXTURE_URI = "ENTITY.SET_MODEL_TEXTURE_URI",
    SET_OPACITY = "ENTITY.SET_OPACITY",
    SET_PARENT = "ENTITY.SET_PARENT",
    SET_TINT_COLOR = "ENTITY.SET_TINT_COLOR",
    SPAWN = "ENTITY.SPAWN",
    START_MODEL_LOOPED_ANIMATIONS = "ENTITY.START_MODEL_LOOPED_ANIMATIONS",
    START_MODEL_ONESHOT_ANIMATIONS = "ENTITY.START_MODEL_ONESHOT_ANIMATIONS",
    STOP_MODEL_ANIMATIONS = "ENTITY.STOP_MODEL_ANIMATIONS",
    TICK = "ENTITY.TICK",
    UPDATE_POSITION = "ENTITY.UPDATE_POSITION",
    UPDATE_ROTATION = "ENTITY.UPDATE_ROTATION"
}

/** Event payloads for Entity emitted events. @public */
export declare interface EntityEventPayloads {
    /** Emitted when an entity collides with a block type. */
    [EntityEvent.BLOCK_COLLISION]: {
        entity: Entity;
        blockType: BlockType;
        started: boolean;
        colliderHandleA: number;
        colliderHandleB: number;
    };
    /** Emitted when an entity's contact force is applied to a block type. */
    [EntityEvent.BLOCK_CONTACT_FORCE]: {
        entity: Entity;
        blockType: BlockType;
        contactForceData: ContactForceData;
    };
    /** Emitted when an entity is despawned. */
    [EntityEvent.DESPAWN]: {
        entity: Entity;
    };
    /** Emitted when an entity collides with another entity. */
    [EntityEvent.ENTITY_COLLISION]: {
        entity: Entity;
        otherEntity: Entity;
        started: boolean;
        colliderHandleA: number;
        colliderHandleB: number;
    };
    /** Emitted when an entity's contact force is applied to another entity. */
    [EntityEvent.ENTITY_CONTACT_FORCE]: {
        entity: Entity;
        otherEntity: Entity;
        contactForceData: ContactForceData;
    };
    /** Emitted when the playback rate of the entity's model animations is set. */
    [EntityEvent.SET_MODEL_ANIMATIONS_PLAYBACK_RATE]: {
        entity: Entity;
        playbackRate: number;
    };
    /** Emitted when nodes of the entity's model are set to be hidden. */
    [EntityEvent.SET_MODEL_HIDDEN_NODES]: {
        entity: Entity;
        modelHiddenNodes: Set<string>;
    };
    /** Emitted when the scale of the entity's model is set. */
    [EntityEvent.SET_MODEL_SCALE]: {
        entity: Entity;
        modelScale: number;
    };
    /** Emitted when nodes of the entity's model are set to be shown. */
    [EntityEvent.SET_MODEL_SHOWN_NODES]: {
        entity: Entity;
        modelShownNodes: Set<string>;
    };
    /** Emitted when the texture uri of the entity's model is set. */
    [EntityEvent.SET_MODEL_TEXTURE_URI]: {
        entity: Entity;
        modelTextureUri: string | undefined;
    };
    /** Emitted when the opacity of the entity is set. */
    [EntityEvent.SET_OPACITY]: {
        entity: Entity;
        opacity: number;
    };
    /** Emitted when the parent of the entity is set. */
    [EntityEvent.SET_PARENT]: {
        entity: Entity;
        parent: Entity | undefined;
        parentNodeName: string | undefined;
    };
    /** Emitted when the tint color of the entity is set. */
    [EntityEvent.SET_TINT_COLOR]: {
        entity: Entity;
        tintColor: RgbColor | undefined;
    };
    /** Emitted when the entity is spawned. */
    [EntityEvent.SPAWN]: {
        entity: Entity;
    };
    /** Emitted when the looped animations of the entity's model are started. */
    [EntityEvent.START_MODEL_LOOPED_ANIMATIONS]: {
        entity: Entity;
        animations: Set<string>;
    };
    /** Emitted when the oneshot animations of the entity's model are started. */
    [EntityEvent.START_MODEL_ONESHOT_ANIMATIONS]: {
        entity: Entity;
        animations: Set<string>;
    };
    /** Emitted when the model animations of the entity are stopped. */
    [EntityEvent.STOP_MODEL_ANIMATIONS]: {
        entity: Entity;
        animations: Set<string>;
    };
    /** Emitted when the entity is ticked. */
    [EntityEvent.TICK]: {
        entity: Entity;
        tickDeltaMs: number;
    };
    /** Emitted when the position of the entity is updated at the end of the tick, either directly or by physics. */
    [EntityEvent.UPDATE_POSITION]: {
        entity: Entity;
        position: Vector3Like;
    };
    /** Emitted when the rotation of the entity is updated at the end of the tick, either directly or by physics. */
    [EntityEvent.UPDATE_ROTATION]: {
        entity: Entity;
        rotation: QuaternionLike;
    };
}

/**
 * Manages entities in a world.
 *
 * @remarks
 * The EntityManager is created internally as a singleton
 * for each {@link World} instance in a game server.
 * It allows retrieval of all entities, player entities,
 * and more.
 *
 * @example
 * ```typescript
 * // Get all entities in the world
 * const entityManager = world.entityManager;
 * const entities = entityManager.getAllEntities();
 * ```
 *
 * @public
 */
export declare class EntityManager {





    /** The number of spawned entities in the world. */
    get entityCount(): number;
    /** The world the entity manager is for. */
    get world(): World;


    /**
     * Gets all spawned entities in the world.
     * @returns All spawned entities in the world.
     */
    getAllEntities(): Entity[];
    /**
     * Gets all spawned player entities in the world.
     * @returns All spawned player entities in the world.
     */
    getAllPlayerEntities(): PlayerEntity[];
    /**
     * Gets all spawned entities in the world assigned to the provided player.
     * @param player - The player to get the entities for.
     * @returns All spawned entities in the world assigned to the player.
     */
    getPlayerEntitiesByPlayer(player: Player): PlayerEntity[];
    /**
     * Gets a spawned entity in the world by its id.
     * @param id - The id of the entity to get.
     * @returns The spawned entity with the provided id, or undefined if no entity is found.
     */
    getEntity<T extends Entity>(id: number): T | undefined;
    /**
     * Gets all spawned entities in the world with a specific tag.
     * @param tag - The tag to get the entities for.
     * @returns All spawned entities in the world with the provided tag.
     */
    getEntitiesByTag(tag: string): Entity[];
    /**
     * Gets all spawned entities in the world with a tag that includes a specific substring.
     * @param tagSubstring - The tag substring to get the entities for.
     * @returns All spawned entities in the world with a tag that includes the provided substring.
     */
    getEntitiesByTagSubstring(tagSubstring: string): Entity[];
    /**
     * Gets all child entities of an entity.
     * @param entity - The entity to get the children for.
     * @returns All child entities of the entity.
     */
    getEntityChildren(entity: Entity): Entity[];


}

/** The options for creating an Entity instance. @public */
export declare type EntityOptions = BlockEntityOptions | ModelEntityOptions;

/**
 * Manages error and warning logging.
 *
 * @public
 */
export declare class ErrorHandler {
    private static errorCount;
    private static warningCount;
    /**
     * Logs a formatted warning message to alert about potential issues
     * @param message - The warning message to display
     * @param context - Optional context information about the warning
     */
    static warning(message: string, context?: string): void;
    /**
     * Logs a formatted error message with stack trace to help debug issues
     * @param message - The error message to display
     * @param context - Optional context information about the error
     */
    static error(message: string, context?: string): void;
    /**
     * Logs a formatted fatal error message with stack trace and throws the error
     * @param message - The error message to display
     * @param context - Optional context information about the error
     * @throws The created Error object
     */
    static fatalError(message: string, context?: string): never;

}

/**
 * The payloads for all events in the game server.
 *
 * @public
 */
export declare interface EventPayloads extends AudioEventPayloads, BaseEntityControllerEventPayloads, BlockTypeEventPayloads, BlockTypeRegistryEventPayloads, ChatEventPayloads, ChunkLatticeEventPayloads, ConnectionEventPayloads, EntityEventPayloads, GameServerEventPayloads, ParticleEmitterEventPayloads, PlayerCameraEventPayloads, PlayerEventPayloads, PlayerManagerEventPayloads, PlayerUIEventPayloads, SceneUIEventPayloads, SimulationEventPayloads, LightEventPayloads, WebServerEventPayloads, WorldEventPayloads, WorldLoopEventPayloads, WorldManagerEventPayloads {
}

/**
 * Manages event emission and assigned listener callbacks.
 *
 * @public
 */
export declare class EventRouter {
    /** The global event router instance. */
    static readonly globalInstance: EventRouter;

    private _finalListeners;
    /**
     * Emit an event, invoking all registered listeners for the event type.
     *
     * @param eventType - The type of event to emit.
     * @param payload - The payload to emit.
     *
     * @returns `true` if any listeners were found and invoked, `false` otherwise.
     */
    emit<TEventType extends keyof EventPayloads>(eventType: TEventType, payload: EventPayloads[TEventType]): boolean;
    emit(eventType: string, payload: any): boolean;
    /**
     * Emits an event to the local and global server instance event routers.
     *
     * @param eventType - The type of event to emit.
     * @param payload - The payload to emit.
     */
    emitWithGlobal<TEventType extends keyof EventPayloads>(eventType: TEventType, payload: EventPayloads[TEventType]): void;
    emitWithGlobal(eventType: string, payload: any): void;
    /**
     * Emits an event to local and provided world event routers.
     *
     * @param world - The world to broadcast the event to.
     * @param eventType - The type of event to broadcast.
     * @param payload - The payload to broadcast.
     */
    emitWithWorld<TEventType extends keyof EventPayloads>(world: World, eventType: TEventType, payload: EventPayloads[TEventType]): void;
    emitWithWorld(world: World, eventType: string, payload: any): void;

    final(eventType: string, listener: (payload: any) => void): void;
    /**
     * Check if there are listeners for a specific event type.
     *
     * @param eventType - The type of event to check for listeners.
     *
     * @returns `true` if listeners are found, `false` otherwise.
     */
    hasListeners<TEventType extends keyof EventPayloads>(eventType: TEventType): boolean;
    hasListeners(eventType: string): boolean;
    /**
     * Get all listeners for a specific event type.
     *
     * @param eventType - The type of event to get listeners for.
     *
     * @returns All listeners for the event type.
     */
    listeners<TEventType extends keyof EventPayloads>(eventType: TEventType): EventEmitter.EventListener<any, string>[];
    listeners(eventType: string): EventEmitter.EventListener<any, string>[];
    /**
     * Get the number of listeners for a specific event type.
     *
     * @param eventType - The type of event to get the listener count for.
     *
     * @returns The number of listeners for the event type.
     */
    listenerCount<TEventType extends keyof EventPayloads>(eventType: TEventType): number;
    listenerCount(eventType: string): number;
    /**
     * Remove a listener for a specific event type.
     *
     * @param eventType - The type of event to remove the listener from.
     * @param listener - The listener function to remove.
     */
    off<TEventType extends keyof EventPayloads>(eventType: TEventType, listener: (payload: EventPayloads[TEventType]) => void): void;
    off(eventType: string, listener: (payload: any) => void): void;
    /**
     * Remove all listeners or all listeners for a provided event type.
     *
     * @param eventType - The type of event to remove all listeners from.
     */
    offAll<TEventType extends keyof EventPayloads>(eventType?: TEventType): void;
    offAll(eventType?: string): void;
    /**
     * Register a listener for a specific event type.
     *
     * @remarks
     * Listeners are invoked in the order they are registered.
     *
     * @param eventType - The type of event to listen for.
     * @param listener - The listener function to invoke when the event is emitted.
     */
    on<TEventType extends keyof EventPayloads>(eventType: TEventType, listener: (payload: EventPayloads[TEventType]) => void): void;
    on(eventType: string, listener: (payload: any) => void): void;
    /**
     * Register a listener for a specific event type that will be invoked once.
     *
     * @param eventType - The type of event to listen for.
     * @param listener - The listener function to invoke when the event is emitted.
     */
    once<TEventType extends keyof EventPayloads>(eventType: TEventType, listener: (payload: EventPayloads[TEventType]) => void): void;
    once(eventType: string, listener: (payload: any) => void): void;
}

/**
 * A callback function called when the entity associated with the
 * SimpleEntityController updates its rotation as it is
 * attempting to face a target coordinate.
 * @param currentRotation - The current rotation of the entity.
 * @param targetRotation - The target rotation of the entity.
 * @public
 */
export declare type FaceCallback = (currentRotation: QuaternionLike, targetRotation: QuaternionLike) => void;

/**
 * A callback function called when the entity associated with the
 * SimpleEntityController finishes rotating and is now facing
 * a target coordinate.
 * @param endRotation - The rotation of the entity after it has finished rotating.
 * @public
 */
export declare type FaceCompleteCallback = (endRotation: QuaternionLike) => void;

/**
 * Options for the {@link SimpleEntityController.face} method.
 * @public
 */
export declare type FaceOptions = {
    faceCallback?: FaceCallback;
    faceCompleteCallback?: FaceCompleteCallback;
};

/** Filter options for various operations like raycasting and intersections. @public */
export declare type FilterOptions = {
    /** The query filter flags. */
    filterFlags?: RAPIER.QueryFilterFlags;
    /** The collision group to filter by. */
    filterGroups?: number;
    /** The collider to exclude. */
    filterExcludeCollider?: RawCollider;
    /** The rigid body to exclude. */
    filterExcludeRigidBody?: RAPIER.RigidBody;
    /** The predicate to filter by. */
    filterPredicate?: (collider: RawCollider) => boolean;
};

/** The options for a fixed rigid body. @public */
export declare interface FixedRigidBodyOptions extends BaseRigidBodyOptions {
    type: RigidBodyType.FIXED;
}

/**
 * Manages the game and associated worlds and systems.
 *
 * @remarks
 * This class is used as a singleton and should be
 * accessed via the `instance` property
 *
 * @public
 */
export declare class GameServer {








    /** The singleton instance of the game server. */
    static get instance(): GameServer;
    /** The block texture registry for the game server. */
    get blockTextureRegistry(): BlockTextureRegistry;
    /** The model manager for the game server. */
    get modelRegistry(): ModelRegistry;
    /** The player manager for the game server. */
    get playerManager(): PlayerManager;

    /** The web server for the game server. */
    get webServer(): WebServer;
    /** The world manager for the game server */
    get worldManager(): WorldManager;

}

/** Event types a GameServer instance can emit to the global event router. See {@link GameServerEventPayloads} for the payloads. @public */
export declare enum GameServerEvent {
    START = "GAMESERVER.START",
    STOP = "GAMESERVER.STOP"
}

/** Event payloads for GameServer emitted events. @public */
export declare interface GameServerEventPayloads {
    /** Emitted when the game server starts. */
    [GameServerEvent.START]: {
        startedAtMs: number;
    };
    /** Emitted when the game server stops. */
    [GameServerEvent.STOP]: {
        stoppedAtMs: number;
    };
}

/** A intersection result. @public */
export declare type IntersectionResult = {
    /** The block type that was intersected. */
    intersectedBlockType?: BlockType;
    /** The entity that was intersected. */
    intersectedEntity?: Entity;
};

/**
 * A high-performance Map-like data structure optimized for frequent iteration.
 *
 * @remarks
 * IterationMap maintains both a Map for O(1) lookups and an Array for fast iteration,
 * eliminating the need for Array.from() calls and providing ~2x faster iteration
 * than Map.values(). Optimized for "build up, iterate, clear" usage patterns
 * common in game loops.
 *
 * @example
 * ```typescript
 * const iterationMap = new IterationMap<number, string>();
 * iterationMap.set(1, 'hello');
 * iterationMap.set(2, 'world');
 *
 * // Fast O(1) lookup
 * const value = iterationMap.get(1);
 *
 * // Fast array iteration (no Map.values() overhead)
 * for (const item of iterationMap.valuesArray) {
 *   console.log(item);
 * }
 *
 * // Efficient bulk clear
 * iterationMap.clear();
 * ```
 *
 * @public
 */
export declare class IterationMap<K, V> {



    /**
     * Returns the number of key-value pairs in the IterationMap.
     */
    get size(): number;
    /**
     * Returns a readonly array of all values for fast iteration.
     * This is the key performance feature - use this instead of .values() for iteration.
     */
    get valuesArray(): readonly V[];
    /**
     * Returns the value associated with the key, or undefined if the key doesn't exist.
     * @param key - The key to look up.
     * @returns The value associated with the key, or undefined.
     */
    get(key: K): V | undefined;
    /**
     * Sets the value for the key in the IterationMap.
     * @param key - The key to set.
     * @param value - The value to set.
     * @returns The IterationMap instance for chaining.
     */
    set(key: K, value: V): this;
    /**
     * Returns true if the key exists in the IterationMap.
     * @param key - The key to check.
     * @returns True if the key exists, false otherwise.
     */
    has(key: K): boolean;
    /**
     * Removes the key-value pair from the IterationMap.
     * @param key - The key to delete.
     * @returns True if the key existed and was deleted, false otherwise.
     */
    delete(key: K): boolean;
    /**
     * Removes all key-value pairs from the IterationMap.
     * Highly optimized for the common "build up, iterate, clear" pattern.
     */
    clear(): void;
    /**
     * Executes a provided function once for each key-value pair.
     * @param callbackfn - Function to execute for each element.
     * @param thisArg - Value to use as this when executing callback.
     */
    forEach(callbackfn: (value: V, key: K, map: IterationMap<K, V>) => void, thisArg?: any): void;
    /**
     * Returns an iterator for the keys in the IterationMap.
     * @returns An iterator for the keys.
     */
    keys(): IterableIterator<K>;
    /**
     * Returns an iterator for the values in the IterationMap.
     * Note: For performance-critical iteration, use .valuesArray instead.
     * @returns An iterator for the values.
     */
    values(): IterableIterator<V>;
    /**
     * Returns an iterator for the key-value pairs in the IterationMap.
     * @returns An iterator for the entries.
     */
    entries(): IterableIterator<[K, V]>;
    /**
     * Returns an iterator for the key-value pairs in the IterationMap.
     * @returns An iterator for the entries.
     */
    [Symbol.iterator](): IterableIterator<[K, V]>;

}

/** The options for a kinematic position rigid body. @public */
export declare interface KinematicPositionRigidBodyOptions extends BaseRigidBodyOptions {
    type: RigidBodyType.KINEMATIC_POSITION;
}

/** The options for a kinematic velocity rigid body. @public */
export declare interface KinematicVelocityRigidBodyOptions extends BaseRigidBodyOptions {
    type: RigidBodyType.KINEMATIC_VELOCITY;
    /** The angular velocity of the rigid body. */
    angularVelocity?: Vector3Like;
    /** The linear velocity of the rigid body. */
    linearVelocity?: Vector3Like;
}

/**
 * Represents a light in a world. Lights can be point lights
 * or spotlights.
 *
 * @remarks
 * Lights are created directly as instances. They support a
 * variety of configuration options through the {@link LightOptions}
 * constructor argument.
 *
 * <h2>Events</h2>
 *
 * This class is an EventRouter, and instances of it emit
 * events with payloads listed under {@link LightEventPayloads}
 *
 * @example
 * ```typescript
 * const light = new Light({
 *   attachedToEntity: playerEntity,
 *   color: { r: 255, g: 0, b: 0 },
 *   intensity: 5,
 *   offset: { x: 0, y: 1, z: 0 },
 * });
 *
 * light.spawn(world);
 * ```
 *
 * @public
 */
export declare class Light extends EventRouter implements protocol.Serializable {













    /**
     * @param options - The options for the Light instance.
     */
    constructor(options: LightOptions);
    /** The unique identifier for the Light. */
    get id(): number | undefined;
    /** If type is spotlight, the angle of the spotlight. */
    get angle(): number | undefined;
    /** The entity to which the Light is attached if explicitly set. */
    get attachedToEntity(): Entity | undefined;
    /** The color of the light. */
    get color(): RgbColor;
    /** The maximum distance the light will illuminate. 0 does not limit distance. Defaults to 0. */
    get distance(): number | undefined;
    /** The intensity of the light in candela (cd). Defaults to 1 */
    get intensity(): number;
    /** Whether the Light is spawned into the world. */
    get isSpawned(): boolean;
    /** The offset of the light from the attached entity or position. */
    get offset(): Vector3Like | undefined;
    /** If type is spotlight, the penumbra of the spotlight. */
    get penumbra(): number | undefined;
    /** The position of the light in the world if explicitly set. */
    get position(): Vector3Like | undefined;
    /** If type is spotlight, the entity the spotlight will constantly point at. */
    get trackedEntity(): Entity | undefined;
    /** If type is spotlight, the position the spotlight will constantly point at. */
    get trackedPosition(): Vector3Like | undefined;
    /** The type of light. Defaults to point light. */
    get type(): LightType;
    /** The world the Light is spawned into. */
    get world(): World | undefined;
    /**
     * Sets the angle of the spotlight if the light type is spotlight.
     *
     * @param angle - The angle of the spotlight.
     */
    setAngle(angle: number): void;
    /**
     * Sets the entity to which the Light is attached.
     *
     * @param entity - The entity to attach the Light to.
     */
    setAttachedToEntity(entity: Entity): void;
    /**
     * Sets the color of the light.
     *
     * @param color - The color of the light.
     */
    setColor(color: RgbColor): void;
    /**
     * Sets the maximum distance the light will illuminate.
     *
     * @param distance - The maximum distance the light will illuminate.
     */
    setDistance(distance: number): void;
    /**
     * Sets the intensity of the light.
     *
     * @param intensity - The intensity of the light.
     */
    setIntensity(intensity: number): void;
    /**
     * Sets the offset of the light from the attached entity or position.
     *
     * @param offset - The offset of the light.
     */
    setOffset(offset: Vector3Like): void;
    /**
     * Sets the penumbra of the spotlight if the light type is spotlight.
     *
     * @param penumbra - The penumbra of the spotlight.
     */
    setPenumbra(penumbra: number): void;
    /**
     * Sets the position of the light.
     *
     * @param position - The position of the light.
     */
    setPosition(position: Vector3Like): void;
    /**
     * Sets the entity the spotlight will constantly point at if the light type is spotlight.
     *
     * @param entity - The entity the spotlight will constantly point at.
     */
    setTrackedEntity(entity: Entity): void;
    /**
     * Sets the position the spotlight will constantly point at if the light type is spotlight.
     *
     * @param position - The position the spotlight will constantly point at.
     */
    setTrackedPosition(position: Vector3Like): void;
    /**
     * Despawns the Light from the world.
     */
    despawn(): void;
    /**
     * Spawns the Light in the world.
     *
     * @param world - The world to spawn the Light in.
     */
    spawn(world: World): void;

}

/** Event types a Light instance can emit. See {@link LightEventPayloads} for the payloads. @public */
export declare enum LightEvent {
    DESPAWN = "LIGHT.DESPAWN",
    SET_ANGLE = "LIGHT.SET_ANGLE",
    SET_ATTACHED_TO_ENTITY = "LIGHT.SET_ATTACHED_TO_ENTITY",
    SET_COLOR = "LIGHT.SET_COLOR",
    SET_DISTANCE = "LIGHT.SET_DISTANCE",
    SET_INTENSITY = "LIGHT.SET_INTENSITY",
    SET_OFFSET = "LIGHT.SET_OFFSET",
    SET_PENUMBRA = "LIGHT.SET_PENUMBRA",
    SET_POSITION = "LIGHT.SET_POSITION",
    SET_TRACKED_ENTITY = "LIGHT.SET_TRACKED_ENTITY",
    SET_TRACKED_POSITION = "LIGHT.SET_TRACKED_POSITION",
    SPAWN = "LIGHT.SPAWN"
}

/** Event payloads for Light emitted events. @public */
export declare interface LightEventPayloads {
    /** Emitted when a light is despawned. */
    [LightEvent.DESPAWN]: {
        light: Light;
    };
    /** Emitted when the angle of the spotlight is set. */
    [LightEvent.SET_ANGLE]: {
        light: Light;
        angle: number;
    };
    /** Emitted when the light is attached to an entity. */
    [LightEvent.SET_ATTACHED_TO_ENTITY]: {
        light: Light;
        entity: Entity;
    };
    /** Emitted when the color of the light is set. */
    [LightEvent.SET_COLOR]: {
        light: Light;
        color: RgbColor;
    };
    /** Emitted when the maximum distance the light will illuminate is set. */
    [LightEvent.SET_DISTANCE]: {
        light: Light;
        distance: number;
    };
    /** Emitted when the intensity of the light is set. */
    [LightEvent.SET_INTENSITY]: {
        light: Light;
        intensity: number;
    };
    /** Emitted when the offset of the light is set. */
    [LightEvent.SET_OFFSET]: {
        light: Light;
        offset: Vector3Like;
    };
    /** Emitted when the penumbra of the spotlight is set. */
    [LightEvent.SET_PENUMBRA]: {
        light: Light;
        penumbra: number;
    };
    /** Emitted when the position of the light is set. */
    [LightEvent.SET_POSITION]: {
        light: Light;
        position: Vector3Like;
    };
    /** Emitted when the tracked entity of the spotlight is set. */
    [LightEvent.SET_TRACKED_ENTITY]: {
        light: Light;
        entity: Entity;
    };
    /** Emitted when the tracked position of the spotlight is set. */
    [LightEvent.SET_TRACKED_POSITION]: {
        light: Light;
        position: Vector3Like;
    };
    /** Emitted when a light is spawned. */
    [LightEvent.SPAWN]: {
        light: Light;
    };
}

/**
 * Manages Light instances in a world.
 *
 * @remarks
 * The LightManager is created internally as a singleton
 * for each {@link World} instance in a game server.
 * It allows retrieval of all loaded Light instances,
 * entity attached Light instances, and more.
 *
 * @public
 */
export declare class LightManager {




    /** The world the LightManager is for. */
    get world(): World;

    /**
     * Retrieves all spawned Light instances for the world.
     *
     * @returns An array of Light instances.
     */
    getAllLights(): Light[];
    /**
     * Retrieves all spawned Light instances attached to a specific entity.
     *
     * @param entity - The entity to get attached Light instances for.
     * @returns An array of Light instances.
     */
    getAllEntityAttachedLights(entity: Entity): Light[];


}

/** Options for creating a Light instance. @public */
export declare interface LightOptions {
    /** If type is spotlight, the angle of the spotlight. */
    angle?: number;
    /** If set, the light will be attached to this entity. */
    attachedToEntity?: Entity;
    /** The color of the light. Defaults to white. */
    color?: RgbColor;
    /** The maximum distance the light will illuminate. 0 does not limit distance. Defaults to 0. */
    distance?: number;
    /** The intensity of the light in candela (cd). Defaults to 1 */
    intensity?: number;
    /** The offset of the light from the attached entity or position. */
    offset?: Vector3Like;
    /** If type is spotlight, the penumbra of the spotlight. Defaults to 0 */
    penumbra?: number;
    /** If set, the light will be attached at this position. */
    position?: Vector3Like;
    /** If type is spotlight, the entity the spotlight will constantly point at. */
    trackedEntity?: Entity;
    /** If type is spotlight, the position the spotlight will constantly point at. */
    trackedPosition?: Vector3Like;
    /** The type of light. Defaults to point light. */
    type?: LightType;
}

/** The types a Light can be. @public */
export declare enum LightType {
    POINTLIGHT = 0,
    SPOTLIGHT = 1
}

/**
 * Represents a 2x2 matrix.
 *
 * @remarks
 * All matrix methods result in mutation of the matrix instance.
 * This class extends `Float32Array` to provide an efficient way to
 * create and manipulate a 2x2 matrix. Various convenience methods are
 * provided for common matrix operations.
 *
 * @public
 */
export declare class Matrix2 extends Float32Array {
    constructor(m00: number, m01: number, m10: number, m11: number);
    /** The determinant of the matrix. */
    get determinant(): number;
    /** The frobenius normal of the matrix. */
    get frobeniusNorm(): number;
    /**
     * Creates a new `Matrix2` instance.
     *
     * @returns A new `Matrix2` instance.
     */
    static create(): Matrix2;
    /**
     * Creates a new `Matrix2` instance from a rotation of identity matrix.
     *
     * @param angle - The angle in radians to rotate the matrix by.
     * @returns A new `Matrix2` instance.
     */
    static fromRotation(angle: number): Matrix2;
    /**
     * Creates a new `Matrix2` instance from a scale of identity matrix.
     *
     * @param scale - The scale of the matrix.
     * @returns A new `Matrix2` instance.
     */
    static fromScaling(scale: Vector2): Matrix2;
    /**
     * Adds a matrix to the current matrix.
     *
     * @param matrix2 - The matrix to add to the current matrix.
     * @returns The current matrix.
     */
    add(matrix2: Matrix2): Matrix2;
    /**
     * Sets the adjugate of the current matrix.
     *
     * @returns The current matrix.
     */
    adjoint(): Matrix2;
    /**
     * Clones the current matrix.
     *
     * @returns A clone of the current matrix.
     */
    clone(): Matrix2;
    /**
     * Copies a matrix to the current matrix.
     *
     * @param matrix2 - The matrix2 to copy to the current matrix.
     * @returns The current matrix.
     */
    copy(matrix2: Matrix2): Matrix2;
    /**
     * Checks if the current matrix is approximately equal to another matrix.
     *
     * @param matrix2 - The matrix to compare to the current matrix.
     * @returns `true` if the current matrix is equal to the provided matrix, `false` otherwise.
     */
    equals(matrix2: Matrix2): boolean;
    /**
     * Checks if the current matrix is exactly equal to another matrix.
     *
     * @param matrix2 - The matrix to compare to the current matrix.
     * @returns `true` if the current matrix is equal to the provided matrix, `false` otherwise.
     */
    exactEquals(matrix2: Matrix2): boolean;
    /**
     * Sets the current matrix to the identity matrix.
     *
     * @returns The current matrix.
     */
    identity(): Matrix2;
    /**
     * Inverts the current matrix.
     *
     * @returns The current matrix.
     */
    invert(): Matrix2;
    /**
     * Multiplies the current matrix by another matrix.
     *
     * @param matrix2 - The matrix to multiply the current matrix by.
     * @returns The current matrix.
     */
    multiply(matrix2: Matrix2): Matrix2;
    /**
     * Multiplies each element of the current matrix by a scalar value.
     *
     * @param scalar - The scalar value to multiply the current matrix elements by.
     * @returns The current matrix.
     */
    multiplyScalar(scalar: number): Matrix2;
    /**
     * Rotates the current matrix by an angle in radians.
     *
     * @param angle - The angle in radians to rotate the current matrix by.
     * @returns The current matrix.
     */
    rotate(angle: number): Matrix2;
    /**
     * Subtracts a matrix from the current matrix.
     *
     * @param matrix2 - The matrix to subtract from the current matrix.
     * @returns The current matrix.
     */
    subtract(matrix2: Matrix2): Matrix2;
    /**
     * Returns a string representation of the current matrix.
     *
     * @returns A string representation of the current matrix.
     */
    toString(): string;
    /**
     * Transposes the current matrix.
     *
     * @returns The current matrix.
     */
    transpose(): Matrix2;
}

/**
 * Represents a 3x3 matrix.
 *
 * @remarks
 * All matrix methods result in mutation of the matrix instance.
 * This class extends `Float32Array` to provide an efficient way to
 * create and manipulate a 3x3 matrix. Various convenience methods are
 * provided for common matrix operations.
 *
 * @public
 */
export declare class Matrix3 extends Float32Array {
    constructor(m00: number, m01: number, m02: number, m10: number, m11: number, m12: number, m20: number, m21: number, m22: number);
    /** The determinant of the matrix. */
    get determinant(): number;
    /** The frobenius norm of the matrix. */
    get frobeniusNorm(): number;
    /**
     * Creates a new `Matrix3` instance.
     *
     * @returns A new `Matrix3` instance.
     */
    static create(): Matrix3;
    /**
     * Creates a new `Matrix3` instance from a `Matrix4` instance.
     *
     * @param matrix4 - The `Matrix4` instance to create the `Matrix3` instance from.
     * @returns A new `Matrix3` instance.
     */
    static fromMatrix4(matrix4: Matrix4): Matrix3;
    /**
     * Creates a new `Matrix3` instance from a `Quaternion` instance.
     *
     * @param quaternion - The `Quaternion` instance to create the `Matrix3` instance from.
     * @returns A new `Matrix3` instance.
     */
    static fromQuaternion(quaternion: Quaternion): Matrix3;
    /**
     * Creates a new `Matrix3` instance from a rotation of identity matrix.
     *
     * @param angle - The angle in radians to rotate the matrix by.
     * @returns A new `Matrix3` instance.
     */
    static fromRotation(angle: number): Matrix3;
    /**
     * Creates a new `Matrix3` instance from a scale of identity matrix.
     *
     * @param scale - The scale of the matrix.
     * @returns A new `Matrix3` instance.
     */
    static fromScaling(scale: Vector3): Matrix3;
    /**
     * Creates a new `Matrix3` instance from a translation of identity matrix.
     * This is used only when working with two-dimensional homogeneous coordinates,
     * which is why the `translation` parameter is a `Vector2`.
     *
     * @param translation - The translation of the matrix.
     * @returns A new `Matrix3` instance.
     */
    static fromTranslation(translation: Vector2): Matrix3;
    /**
     * Adds a matrix to the current matrix.
     *
     * @param matrix3 - The matrix to add to the current matrix.
     * @returns The current matrix.
     */
    add(matrix3: Matrix3): Matrix3;
    /**
     * Sets the adjugate of the current matrix.
     *
     * @returns The current matrix.
     */
    adjoint(): Matrix3;
    /**
     * Clones the current matrix.
     *
     * @returns A clone of the current matrix.
     */
    clone(): Matrix3;
    /**
     * Copies a matrix to the current matrix.
     *
     * @param matrix3 - The matrix to copy to the current matrix.
     * @returns The current matrix.
     */
    copy(matrix3: Matrix3): Matrix3;
    /**
     * Checks if the current matrix is approximately equal to another matrix.
     *
     * @param matrix3 - The matrix to compare to the current matrix.
     * @returns `true` if the current matrix is equal to the provided matrix, `false` otherwise.
     */
    equals(matrix3: Matrix3): boolean;
    /**
     * Checks if the current matrix is exactly equal to another matrix.
     *
     * @param matrix3 - The matrix to compare to the current matrix.
     * @returns `true` if the current matrix is equal to the provided matrix, `false` otherwise.
     */
    exactEquals(matrix3: Matrix3): boolean;
    /**
     * Sets the current matrix to the identity matrix.
     *
     * @returns The current matrix.
     */
    identity(): Matrix3;
    /**
     * Inverts the current matrix.
     *
     * @returns The current matrix.
     */
    invert(): Matrix3;
    /**
     * Multiplies the current matrix by another matrix.
     *
     * @param matrix3 - The matrix to multiply the current matrix by.
     * @returns The current matrix.
     */
    multiply(matrix3: Matrix3): Matrix3;
    /**
     * Multiplies each element of the current matrix by a scalar value.
     *
     * @param scalar - The scalar value to multiply the current matrix elements by.
     * @returns The current matrix.
     */
    multiplyScalar(scalar: number): Matrix3;
    /**
     * Multiplies the provided vector3 by this matrix. This modifies
     * the vector in-place, but also returns the transformed vector.
     *
     * @param vector - The vector to multiply by this.
     * @returns The transformed vector.
     */
    transformVector(vector: Vector3): Vector3;
    /**
     * Sets the current matrix to a orthographic projection matrix with the given bounds.
     *
     * @param width - The width of the projection.
     * @param height - The height of the projection.
     * @returns The current matrix.
     */
    projection(width: number, height: number): Matrix3;
    /**
     * Rotates the current matrix by an angle in radians.
     *
     * @param angle - The angle in radians to rotate the current matrix by.
     * @returns The current matrix.
     */
    rotate(angle: number): Matrix3;
    /**
     * Subtracts a matrix from the current matrix.
     *
     * @param matrix3 - The matrix to subtract from the current matrix.
     * @returns The current matrix.
     */
    subtract(matrix3: Matrix3): Matrix3;
    /**
     * Returns a string representation of the current matrix.
     *
     * @returns A string representation of the current matrix.
     */
    toString(): string;
    /**
     * Transposes the current matrix.
     *
     * @returns The current matrix.
     */
    transpose(): Matrix3;
}

/**
 * Represents a 4x4 matrix.
 *
 * @remarks
 * All matrix methods result in mutation of the matrix instance.
 * This class extends `Float32Array` to provide an efficient way to
 * create and manipulate a 4x4 matrix. Various convenience methods are
 * provided for common matrix operations.
 *
 * @public
 */
export declare class Matrix4 extends Float32Array {
    constructor(m00: number, m01: number, m02: number, m03: number, m10: number, m11: number, m12: number, m13: number, m20: number, m21: number, m22: number, m23: number, m30: number, m31: number, m32: number, m33: number);
    /** The determinant of the matrix. */
    get determinant(): number;
    /** The frobenius norm of the matrix. */
    get frobeniusNorm(): number;
    /**
     * Creates a new `Matrix4` instance.
     *
     * @returns A new `Matrix4` instance.
     */
    static create(): Matrix4;
    /**
     * Creates a new `Matrix4` instance from a `Quaternion` object.
     *
     * @param quaternion - The `Quaternion` object to create the `Matrix4` instance from.
     * @returns A new `Matrix4` instance.
     */
    static fromQuaternion(quaternion: Quaternion): Matrix4;
    /**
     * Creates a new `Matrix4` instance from an angle and axis.
     *
     * @param angle - The angle in radians to rotate the matrix by.
     * @param axis - The axis to rotate the matrix around.
     * @returns A new `Matrix4` instance.
     */
    static fromRotation(angle: number, axis: Vector3): Matrix4;
    /**
     * Creates a new `Matrix4` instance from a rotation and translation.
     *
     * @param rotation - The rotation of the matrix.
     * @param translation - The translation of the matrix.
     * @returns A new `Matrix4` instance.
     */
    static fromRotationTranslation(rotation: Quaternion, translation: Vector3): Matrix4;
    /**
     * Creates a new `Matrix4` instance from a rotation, translation, and scale.
     *
     * @param rotation - The rotation of the matrix.
     * @param translation - The translation of the matrix.
     * @param scale - The scale of the matrix.
     * @returns A new `Matrix4` instance.
     */
    static fromRotationTranslationScale(rotation: Quaternion, translation: Vector3, scale: Vector3): Matrix4;
    /**
     * Creates a new `Matrix4` instance from a rotation, translation, scale, and origin.
     *
     * @param rotation - The rotation of the matrix.
     * @param translation - The translation of the matrix.
     * @param scale - The scale of the matrix.
     * @param origin - The origin of the matrix.
     * @returns A new `Matrix4` instance.
     */
    static fromRotationTranslationScaleOrigin(rotation: Quaternion, translation: Vector3, scale: Vector3, origin: Vector3): Matrix4;
    /**
     * Creates a new `Matrix4` instance from a scale of identity matrix.
     *
     * @param scale - The scale of the matrix.
     * @returns A new `Matrix4` instance.
     */
    static fromScaling(scale: Vector3): Matrix4;
    /**
     * Creates a new `Matrix4` instance from a translation of identity matrix.
     *
     * @param translation - The translation of the matrix.
     * @returns A new `Matrix4` instance.
     */
    static fromTranslation(translation: Vector3): Matrix4;
    /**
     * Creates a new `Matrix4` instance from an x-rotation of identity matrix.
     *
     * @param angle - The angle in radians to rotate the matrix by.
     * @returns A new `Matrix4` instance.
     */
    static fromXRotation(angle: number): Matrix4;
    /**
     * Creates a new `Matrix4` instance from a y-rotation of identity matrix.
     *
     * @param angle - The angle in radians to rotate the matrix by.
     * @returns A new `Matrix4` instance.
     */
    static fromYRotation(angle: number): Matrix4;
    /**
     * Creates a new `Matrix4` instance from a z-rotation of identity matrix.
     *
     * @param angle - The angle in radians to rotate the matrix by.
     * @returns A new `Matrix4` instance.
     */
    static fromZRotation(angle: number): Matrix4;
    /**
     * Adds a matrix to the current matrix.
     *
     * @param matrix4 - The matrix to add to the current matrix.
     * @returns The current matrix.
     */
    add(matrix4: Matrix4): Matrix4;
    /**
     * Sets the adjugate of the current matrix.
     *
     * @returns The current matrix.
     */
    adjoint(): Matrix4;
    /**
     * Clones the current matrix.
     *
     * @returns A clone of the current matrix.
     */
    clone(): Matrix4;
    /**
     * Copies a matrix to the current matrix.
     *
     * @param matrix4 - The matrix to copy to the current matrix.
     * @returns The current matrix.
     */
    copy(matrix4: Matrix4): Matrix4;
    /**
     * Checks if the current matrix is approximately equal to another matrix.
     *
     * @param matrix4 - The matrix to compare to the current matrix.
     * @returns `true` if the current matrix is equal to the provided matrix, `false` otherwise.
     */
    equals(matrix4: Matrix4): boolean;
    /**
     * Checks if the current matrix is exactly equal to another matrix.
     *
     * @param matrix4 - The matrix to compare to the current matrix.
     * @returns `true` if the current matrix is equal to the provided matrix, `false` otherwise.
     */
    exactEquals(matrix4: Matrix4): boolean;
    /**
     * Sets the current matrix to a frustrum matrix with the given bounds.
     *
     * @param left - The left bound of the projection.
     * @param right - The right bound of the projection.
     * @param bottom - The bottom bound of the projection.
     * @param top - The top bound of the projection.
     * @param near - The near bound of the projection.
     * @param far - The far bound of the projection.
     * @returns The current matrix.
     */
    frustrum(left: number, right: number, bottom: number, top: number, near: number, far: number): Matrix4;
    /**
     * Sets the current matrix to the identity matrix.
     *
     * @returns The current matrix.
     */
    identity(): Matrix4;
    /**
     * Inverts the current matrix.
     *
     * @returns The current matrix.
     */
    invert(): Matrix4;
    /**
     * Sets the current matrix to a look-at matrix with the given eye, center, and up vectors.
     *
     * @param eye - The eye vector of the camera.
     * @param center - The center vector of the camera.
     * @param up - The up vector of the camera.
     * @returns The current matrix.
     */
    lookAt(eye: Vector3, center: Vector3, up: Vector3): Matrix4;
    /**
     * Multiplies the current matrix by another matrix.
     *
     * @param matrix4 - The matrix to multiply the current matrix by.
     * @returns The current matrix.
     */
    multiply(matrix4: Matrix4): Matrix4;
    /**
     * Multiplies each element of the current matrix by a scalar value.
     *
     * @param scalar - The scalar value to multiply the current matrix elements by.
     * @returns The current matrix.
     */
    multiplyScalar(scalar: number): Matrix4;
    /**
     * Sets the current matrix to an orthographic projection matrix with the given bounds.
     *
     * @param left - The left bound of the frustum.
     * @param right - The right bound of the frustum.
     * @param bottom - The bottom bound of the frustum.
     * @param top - The top bound of the frustum.
     * @param near - The near bound of the frustum.
     * @param far - The far bound of the frustum.
     * @returns The current matrix.
     */
    orthographic(left: number, right: number, bottom: number, top: number, near: number, far: number): Matrix4;
    /**
     * Sets the current matrix to a perspective matrix with the given field of view, aspect ratio, and near and far bounds.
     *
     * @param fovy - The field of view of the projection.
     * @param aspect - The aspect ratio of the projection.
     * @param near - The near bound of the projection.
     * @param far - The far bound of the projection.
     * @returns The current matrix.
     */
    perspective(fovy: number, aspect: number, near: number, far: number): Matrix4;
    /**
     * Rotates the current matrix by an angle in radians around an axis.
     *
     * @param angle - The angle in radians to rotate the current matrix by.
     * @param axis - The axis to rotate the current matrix around.
     * @returns The current matrix.
     */
    rotate(angle: number, axis: Vector3): Matrix4;
    /**
     * Rotates the current matrix by an angle in radians around the x-axis.
     *
     * @param angle - The angle in radians to rotate the current matrix by.
     * @returns The current matrix.
     */
    rotateX(angle: number): Matrix4;
    /**
     * Rotates the current matrix by an angle in radians around the y-axis.
     *
     * @param angle - The angle in radians to rotate the current matrix by.
     * @returns The current matrix.
     */
    rotateY(angle: number): Matrix4;
    /**
     * Rotates the current matrix by an angle in radians around the z-axis.
     *
     * @param angle - The angle in radians to rotate the current matrix by.
     * @returns The current matrix.
     */
    rotateZ(angle: number): Matrix4;
    /**
     * Scales the current matrix by a vector.
     *
     * @param vector3 - The vector to scale the current matrix by.
     * @returns The current matrix.
     */
    scale(vector3: Vector3): Matrix4;
    /**
     * Subtracts a matrix from the current matrix.
     *
     * @param matrix4 - The matrix to subtract from the current matrix.
     * @returns The current matrix.
     */
    subtract(matrix4: Matrix4): Matrix4;
    /**
     * Sets the current matrix to a matrix that looks at a target.
     *
     * @param eye - The eye vector of the camera.
     * @param center - The center vector of the camera.
     * @param up - The up vector of the camera.
     * @returns The current matrix.
     */
    targetTo(eye: Vector3, center: Vector3, up: Vector3): Matrix4;
    /**
     * Returns a string representation of the current matrix.
     *
     * @returns A string representation of the current matrix.
     */
    toString(): string;
    /**
     * Translates the current matrix by a vector.
     *
     * @param vector3 - The vector to translate the current matrix by.
     * @returns The current matrix.
     */
    translate(vector3: Vector3): Matrix4;
    /**
     * Transposes the current matrix.
     *
     * @returns The current matrix.
     */
    transpose(): Matrix4;
}

/** A bounding box for a model. @public */
export declare type ModelBoundingBox = {
    min: Vector3Like;
    max: Vector3Like;
};

/** The options for creating a model entity. @public */
export declare interface ModelEntityOptions extends BaseEntityOptions {
    /** The playback rate of the entity's model animations. */
    modelAnimationsPlaybackRate?: number;
    /** The nodes to hide on the entity's model. */
    modelHiddenNodes?: string[];
    /** The looped animations to start when the entity is spawned. */
    modelLoopedAnimations?: string[];
    /** The preferred shape of the entity's model when automatically generating its collider when no explicit colliders are provided. */
    modelPreferredShape?: ColliderShape;
    /** The scale of the entity's model. */
    modelScale?: number;
    /** The nodes to show on the entity's model, overriding hidden nodes. */
    modelShownNodes?: string[];
    /** The texture uri of the entity's model. Setting this overrides the model's default texture. */
    modelTextureUri?: string;
    /** The URI or path to the .gltf model asset to be used for the entity. */
    modelUri?: string;
}

/**
 * Manages model data for all known models of the game.
 *
 * @remarks
 * The ModelRegistry is created internally as a global
 * singletone accessible with the static property
 * `ModelRegistry.instance`.
 *
 * @example
 * ```typescript
 * import { ModelRegistry } from 'hytopia';
 *
 * const modelRegistry = ModelRegistry.instance;
 * const boundingBox = modelRegistry.getBoundingBox('models/player.gltf');
 * ```
 *
 * @public
 */
export declare class ModelRegistry {
    /** The global ModelRegistry instance as a singleton. */
    static readonly instance: ModelRegistry;
    /** Whether to generate optimized models if needed. Defaults to `true` in development, `false` in production. */
    optimize: boolean;






    /**
     * Retrieves an array of all known animation names for a model.
     *
     * @param modelUri - The URI of the model to retrieve the animation names for.
     * @returns An array of all known animation names for the model.
     */
    getAnimationNames(modelUri: string): string[];
    /**
     * Retrieves the bounding box of a model.
     *
     * @param modelUri - The URI of the model to retrieve the bounding box for.
     * @returns The bounding box of the model.
     */
    getBoundingBox(modelUri: string): ModelBoundingBox;
    /**
     * Retrieves the Z-axis depth of a model for a scale of 1.
     *
     * @param modelUri - The URI of the model to retrieve the depth for.
     * @returns The depth of the model.
     */
    getDepth(modelUri: string): number;
    /**
     * Retrieves the Y-axis height of a model for a scale of 1.
     *
     * @param modelUri - The URI of the model to retrieve the height for.
     * @returns The height of the model.
     */
    getHeight(modelUri: string): number;
    /**
     * Retrieves the names of all nodes in a model.
     *
     * @param modelUri - The URI of the model to retrieve the node names for.
     * @returns The names of all nodes in the model.
     */
    getNodeNames(modelUri: string): string[];
    /**
     * Retrieves the trimesh of a model.
     *
     * @param modelUri - The URI of the model to retrieve the trimesh for.
     * @param scale - Optional uniform scaling to apply to the trimesh. Defaults to 1, which is no scaling.
     * @returns The trimesh of the model.
     */
    getTrimesh(modelUri: string, scale?: number): ModelTrimesh | undefined;
    /**
     * Retrieves the X-axis width of a model for a scale of 1.
     *
     * @param modelUri - The URI of the model to retrieve the width for.
     * @returns The width of the model.
     */
    getWidth(modelUri: string): number;
    /**
     * Checks if a model is registered in the model registry.
     *
     * @param modelUri - The URI of the model to check.
     * @returns Whether the model is registered.
     */
    hasModel(modelUri: string): boolean;
    /**
     * Checks if a model has a node with the given name.
     *
     * @param modelUri - The URI of the model to check.
     * @param nodeName - The name of the node to check for.
     * @returns Whether the model has a node with the given name.
     */
    modelHasNode(modelUri: string, nodeName: string): boolean;










}

/** A trimesh for a model. @public */
export declare type ModelTrimesh = {
    vertices: Float32Array;
    indices: Uint32Array;
};

/**
 * A callback function called when the entity associated with the
 * SimpleEntityController updates its position as it is
 * attempting to move to a target coordinate.
 * @param currentPosition - The current position of the entity.
 * @param targetPosition - The target position of the entity.
 * @public
 */
export declare type MoveCallback = (currentPosition: Vector3Like, targetPosition: Vector3Like) => void;

/**
 * A callback function called when the entity associated with the
 * SimpleEntityController reaches the target coordinate. An entity
 * must reach the x,y,z coordinate for the callback to be called.
 * @param endPosition - The position of the entity after it has finished moving.
 * @public
 */
export declare type MoveCompleteCallback = (endPosition: Vector3Like) => void;

/**
 * Options for the {@link SimpleEntityController.move} method.
 * @public
 */
export declare type MoveOptions = {
    /** Callback called each tick movement of the entity controller's entity. */
    moveCallback?: MoveCallback;
    /** Callback called when the entity controller's entity has finished moving. */
    moveCompleteCallback?: MoveCompleteCallback;
    /** Axes to ignore when moving the entity controller's entity. Also ignored for determining completion. */
    moveIgnoreAxes?: {
        x?: boolean;
        y?: boolean;
        z?: boolean;
    };
    /** Whether to start the idle animations when the entity finishes moving. Defaults to true. */
    moveStartIdleAnimationsOnCompletion?: boolean;
    /** The distance from the target at which the entity will stop moving and consider movement complete. Defaults to 0.316~ blocks away from target. */
    moveStoppingDistance?: number;
    /** Whether to stop moving and consider movement complete when the entity is stuck, such as pushing into a block. Defaults to false. */
    moveCompletesWhenStuck?: boolean;
};

/** The options for an error type "none" collider. @public */
export declare interface NoneColliderOptions extends BaseColliderOptions {
    shape: ColliderShape.NONE;
}

/**
 * Represents a particle emitter in the world. Emit 2D
 * particles that always face the camera.
 *
 * @remarks
 * Particle emitters are created directly as instances. They support a
 * variety of configuration options through the {@link ParticleEmitterOptions}
 * constructor argument.
 *
 * <h2>Events</h2>
 *
 * This class is an EventRouter, and instance of it emit
 * events with payloads listed under {@link ParticleEmitterEventPayloads}.
 *
 * @example
 * ```typescript
 * const particleEmitter = new ParticleEmitter({
 *   textureUri: 'textures/particles/smoke.png',
 * });
 *
 * particleEmitter.spawn(world);
 * ```
 *
 * @public
 */
export declare class ParticleEmitter extends EventRouter implements protocol.Serializable {
































    constructor(options: ParticleEmitterOptions);
    /** The unique identifier for the ParticlEmitter. */
    get id(): number | undefined;
    /** The alpha test value, discards particle texture pixels with alpha opacity less than this value. */
    get alphaTest(): number | undefined;
    /** The entity to which the ParticleEmitter is attached if explicitly set. */
    get attachedToEntity(): Entity | undefined;
    /** The name of the node of the attached entity (if the attached entity is a model entity) to attach the particle emitter to. */
    get attachedToEntityNodeName(): string | undefined;
    /** The color of an emitted particle at the end of its lifetime. */
    get colorEnd(): RgbColor | undefined;
    /** The color variance of an emitted particle at the end of its lifetime. */
    get colorEndVariance(): RgbColor | undefined;
    /** The color of an emitted particle at the start of its lifetime. */
    get colorStart(): RgbColor | undefined;
    /** The color variance of an emitted particle at the start of its lifetime. */
    get colorStartVariance(): RgbColor | undefined;
    /** The gravity vector for an emitted particle. */
    get gravity(): Vector3Like | undefined;
    /** Whether the ParticleEmitter is spawned in the world. */
    get isSpawned(): boolean;
    /** The lifetime of an emitted particle in seconds. */
    get lifetime(): number | undefined;
    /** The lifetime variance of an emitted particle in seconds. */
    get lifetimeVariance(): number | undefined;
    /** The maximum number of live particles. */
    get maxParticles(): number | undefined;
    /** The offset of the particle emitter from the attached entity or position. */
    get offset(): Vector3Like | undefined;
    /** The opacity of an emitted particle at the end of its lifetime. */
    get opacityEnd(): number | undefined;
    /** The opacity variance of an emitted particle at the end of its lifetime. */
    get opacityEndVariance(): number | undefined;
    /** The opacity of an emitted particle at the start of its lifetime. */
    get opacityStart(): number | undefined;
    /** The opacity variance of an emitted particle at the start of its lifetime. */
    get opacityStartVariance(): number | undefined;
    /** Whether an emitted particle is being paused. */
    get paused(): boolean | undefined;
    /** The position of the particle emitter in the world if explicitly set. */
    get position(): Vector3Like | undefined;
    /** The position variance of an emitted particle. */
    get positionVariance(): Vector3Like | undefined;
    /** The rate per second at which particles are emitted. */
    get rate(): number | undefined;
    /** The rate per second variance of the particle emission rate. */
    get rateVariance(): number | undefined;
    /** The size at the end of an emitted particle's lifetime. */
    get sizeEnd(): number | undefined;
    /** The size variance at the end of an emitted particle's lifetime. */
    get sizeEndVariance(): number | undefined;
    /** The size at the start of an emitted particle's lifetime. */
    get sizeStart(): number | undefined;
    /** The size variance at the start of an emitted particle's lifetime. */
    get sizeStartVariance(): number | undefined;
    /** The size variance of an emitted particle. */
    get sizeVariance(): number | undefined;
    /** The URI or path to the texture to be used for the particles. */
    get textureUri(): string;
    /** Whether an emitted particle is transparent, resulting in smoother transparency blending. */
    get transparent(): boolean | undefined;
    /** The velocity of an emitted particle. */
    get velocity(): Vector3Like | undefined;
    /** The velocity variance of an emitted particle. */
    get velocityVariance(): Vector3Like | undefined;
    /** The world the ParticleEmitter is in. */
    get world(): World | undefined;
    /**
     * Sets the alpha test value, discards particle texture pixels with alpha opacity less than this value.
     *
     * @param alphaTest - The alpha test value, discards particle texture pixels with alpha opacity less than this value.
     */
    setAlphaTest(alphaTest: number): void;
    /**
     * Sets the entity to which the ParticleEmitter is attached.
     *
     * @param entity - The entity to attach the ParticleEmitter to.
     */
    setAttachedToEntity(entity: Entity): void;
    /**
     * Sets the name of the node of the attached entity (if the attached entity is a model entity) to attach the particle emitter to.
     *
     * @param attachedToEntityNodeName - The name of the node of the attached entity (if the attached entity is a model entity) to attach the particle emitter to.
     */
    setAttachedToEntityNodeName(attachedToEntityNodeName: string): void;
    /**
     * Sets the color of an emitted particle at the end of its lifetime.
     *
     * @param colorEnd - The color of an emitted particle at the end of its lifetime.
     */
    setColorEnd(colorEnd: RgbColor): void;
    /**
     * Sets the color variance of an emitted particle at the end of its lifetime.
     *
     * @param colorEndVariance - The color variance of an emitted particle at the end of its lifetime.
     */
    setColorEndVariance(colorEndVariance: RgbColor): void;
    /**
     * Sets the color of an emitted particle at the start of its lifetime.
     *
     * @param colorStart - The color of an emitted particle at the start of its lifetime.
     */
    setColorStart(colorStart: RgbColor): void;
    /**
     * Sets the color variance of an emitted particle at the start of its lifetime.
     *
     * @param colorStartVariance - The color variance of an emitted particle at the start of its lifetime.
     */
    setColorStartVariance(colorStartVariance: RgbColor): void;
    /**
     * Sets the gravity vector for an emitted particle.
     *
     * @param gravity - The gravity vector for an emitted particle.
     */
    setGravity(gravity: Vector3Like): void;
    /**
     * Sets the lifetime of an emitted particle in seconds.
     *
     * @param lifetime - The lifetime of an emitted particle in seconds.
     */
    setLifetime(lifetime: number): void;
    /**
     * Sets the lifetime variance of an emitted particle in seconds.
     *
     * @param lifetimeVariance - The lifetime variance of an emitted particle in seconds.
     */
    setLifetimeVariance(lifetimeVariance: number): void;
    /**
     * Sets the maximum number of live particles.
     *
     * @param maxParticles - The maximum number of live particles.
     */
    setMaxParticles(maxParticles: number): void;
    /**
     * Sets the offset of the particle emitter from the attached entity or position.
     *
     * @param offset - The offset of the particle emitter from the attached entity or position.
     */
    setOffset(offset: Vector3Like): void;
    /**
     * Sets the opacity of an emitted particle at the end of its lifetime.
     *
     * @param opacityEnd - The opacity of an emitted particle at the end of its lifetime.
     */
    setOpacityEnd(opacityEnd: number): void;
    /**
     * Sets the opacity variance of an emitted particle at the end of its lifetime.
     *
     * @param opacityEndVariance - The opacity variance of an emitted particle at the end of its lifetime.
     */
    setOpacityEndVariance(opacityEndVariance: number): void;
    /**
     * Sets the opacity of an emitted particle at the start of its lifetime.
     *
     * @param opacityStart - The opacity of an emitted particle at the start of its lifetime.
     */
    setOpacityStart(opacityStart: number): void;
    /**
     * Sets the opacity variance of an emitted particle at the start of its lifetime.
     *
     * @param opacityStartVariance - The opacity variance of an emitted particle at the start of its lifetime.
     */
    setOpacityStartVariance(opacityStartVariance: number): void;
    /**
     * Sets the position of the particle emitter.
     *
     * @param position - The position of the particle emitter.
     */
    setPosition(position: Vector3Like): void;
    /**
     * Sets the position variance of an emitted particle.
     *
     * @param positionVariance - The position variance of an emitted particle.
     */
    setPositionVariance(positionVariance: Vector3Like): void;
    /**
     * Sets the rate per second at which particles are emitted.
     *
     * @param rate - The rate per second at which particles are emitted.
     */
    setRate(rate: number): void;
    /**
     * Sets the rate variance of the particle emission rate.
     *
     * @param rateVariance - The rate variance of the particle emission rate.
     */
    setRateVariance(rateVariance: number): void;
    /**
     * Sets the size at the end of an emitted particle's lifetime.
     *
     * @param sizeEnd - The size at the end of an emitted particle's lifetime.
     */
    setSizeEnd(sizeEnd: number): void;
    /**
     * Sets the size variance at the end of an emitted particle's lifetime.
     *
     * @param sizeEndVariance - The size variance at the end of an emitted particle's lifetime.
     */
    setSizeEndVariance(sizeEndVariance: number): void;
    /**
     * Sets the size at the start of an emitted particle's lifetime.
     *
     * @param sizeStart - The size at the start of an emitted particle's lifetime.
     */
    setSizeStart(sizeStart: number): void;
    /**
     * Sets the size variance at the start of an emitted particle's lifetime.
     *
     * @param sizeStartVariance - The size variance at the start of an emitted particle's lifetime.
     */
    setSizeStartVariance(sizeStartVariance: number): void;
    /**
     * Sets the texture URI of the particles emitted.
     *
     * @param textureUri - The texture URI of the particles emitted.
     */
    setTextureUri(textureUri: string): void;
    /**
     * Sets the transparency of the particle emitter.
     *
     * @param transparent - The transparency of the particle emitter.
     */
    setTransparent(transparent: boolean): void;
    /**
     * Sets the velocity of an emitted particle.
     *
     * @param velocity - The velocity of an emitted particle.
     */
    setVelocity(velocity: Vector3Like): void;
    /**
     * Sets the velocity variance of an emitted particle.
     *
     * @param velocityVariance - The velocity variance of an emitted particle.
     */
    setVelocityVariance(velocityVariance: Vector3Like): void;
    /**
     * Creates a burst of particles, regardless of pause state.
     *
     * @param count - The number of particles to burst.
     */
    burst(count: number): void;
    /**
     * Despawns the ParticleEmitter from the world.
     */
    despawn(): void;
    /**
     * Restarts the particle emission if it was previously stopped.
     */
    restart(): void;
    /**
     * Stops the particle emission.
     */
    stop(): void;
    /**
     * Spawns the ParticleEmitter in the world.
     *
     * @param world - The world to spawn the ParticleEmitter in.
     */
    spawn(world: World): void;

}

/** Event types a ParticleEmitter instance can emit. See {@link ParticleEmitterEventPayloads} @public */
export declare enum ParticleEmitterEvent {
    BURST = "PARTICLE_EMITTER.BURST",
    DESPAWN = "PARTICLE_EMITTER.DESPAWN",
    SET_ALPHA_TEST = "PARTICLE_EMITTER.SET_ALPHA_TEST",
    SET_ATTACHED_TO_ENTITY = "PARTICLE_EMITTER.SET_ATTACHED_TO_ENTITY",
    SET_ATTACHED_TO_ENTITY_NODE_NAME = "PARTICLE_EMITTER.SET_ATTACHED_TO_ENTITY_NODE_NAME",
    SET_COLOR_END = "PARTICLE_EMITTER.SET_COLOR_END",
    SET_COLOR_END_VARIANCE = "PARTICLE_EMITTER.SET_COLOR_END_VARIANCE",
    SET_COLOR_START = "PARTICLE_EMITTER.SET_COLOR_START",
    SET_COLOR_START_VARIANCE = "PARTICLE_EMITTER.SET_COLOR_START_VARIANCE",
    SET_GRAVITY = "PARTICLE_EMITTER.SET_GRAVITY",
    SET_LIFETIME = "PARTICLE_EMITTER.SET_LIFETIME",
    SET_LIFETIME_VARIANCE = "PARTICLE_EMITTER.SET_LIFETIME_VARIANCE",
    SET_MAX_PARTICLES = "PARTICLE_EMITTER.SET_MAX_PARTICLES",
    SET_OFFSET = "PARTICLE_EMITTER.SET_OFFSET",
    SET_OPACITY_END = "PARTICLE_EMITTER.SET_OPACITY_END",
    SET_OPACITY_END_VARIANCE = "PARTICLE_EMITTER.SET_OPACITY_END_VARIANCE",
    SET_OPACITY_START = "PARTICLE_EMITTER.SET_OPACITY_START",
    SET_OPACITY_START_VARIANCE = "PARTICLE_EMITTER.SET_OPACITY_START_VARIANCE",
    SET_PAUSED = "PARTICLE_EMITTER.SET_PAUSED",
    SET_POSITION = "PARTICLE_EMITTER.SET_POSITION",
    SET_POSITION_VARIANCE = "PARTICLE_EMITTER.SET_POSITION_VARIANCE",
    SET_RATE = "PARTICLE_EMITTER.SET_RATE",
    SET_RATE_VARIANCE = "PARTICLE_EMITTER.SET_RATE_VARIANCE",
    SET_SIZE_END = "PARTICLE_EMITTER.SET_SIZE_END",
    SET_SIZE_END_VARIANCE = "PARTICLE_EMITTER.SET_SIZE_END_VARIANCE",
    SET_SIZE_START = "PARTICLE_EMITTER.SET_SIZE_START",
    SET_SIZE_START_VARIANCE = "PARTICLE_EMITTER.SET_SIZE_START_VARIANCE",
    SET_TEXTURE_URI = "PARTICLE_EMITTER.SET_TEXTURE_URI",
    SET_TRANSPARENT = "PARTICLE_EMITTER.SET_TRANSPARENT",
    SET_VELOCITY = "PARTICLE_EMITTER.SET_VELOCITY",
    SET_VELOCITY_VARIANCE = "PARTICLE_EMITTER.SET_VELOCITY_VARIANCE",
    SPAWN = "PARTICLE_EMITTER.SPAWN"
}

/** Event payloads for ParticleEmitter emitted events. @public */
export declare interface ParticleEmitterEventPayloads {
    /** Emitted when a ParticleEmitter bursts the specified number of particles. */
    [ParticleEmitterEvent.BURST]: {
        particleEmitter: ParticleEmitter;
        count: number;
    };
    /** Emitted when a ParticleEmitter is despawned. */
    [ParticleEmitterEvent.DESPAWN]: {
        particleEmitter: ParticleEmitter;
    };
    /** Emitted when the alpha test value is set. */
    [ParticleEmitterEvent.SET_ALPHA_TEST]: {
        particleEmitter: ParticleEmitter;
        alphaTest: number;
    };
    /** Emitted when the ParticleEmitter is attached to an entity. */
    [ParticleEmitterEvent.SET_ATTACHED_TO_ENTITY]: {
        particleEmitter: ParticleEmitter;
        entity: Entity;
    };
    /** Emitted when the name of the node of the attached entity the particle emitter is attached to is set. */
    [ParticleEmitterEvent.SET_ATTACHED_TO_ENTITY_NODE_NAME]: {
        particleEmitter: ParticleEmitter;
        attachedToEntityNodeName: string;
    };
    /** Emitted when the color of an emitted particle at the end of its lifetime is set. */
    [ParticleEmitterEvent.SET_COLOR_END]: {
        particleEmitter: ParticleEmitter;
        colorEnd: RgbColor;
    };
    /** Emitted when the color variance of an emitted particle at the end of its lifetime is set. */
    [ParticleEmitterEvent.SET_COLOR_END_VARIANCE]: {
        particleEmitter: ParticleEmitter;
        colorEndVariance: RgbColor;
    };
    /** Emitted when the color of an emitted particle at the start of its lifetime is set. */
    [ParticleEmitterEvent.SET_COLOR_START]: {
        particleEmitter: ParticleEmitter;
        colorStart: RgbColor;
    };
    /** Emitted when the color variance of an emitted particle at the start of its lifetime is set. */
    [ParticleEmitterEvent.SET_COLOR_START_VARIANCE]: {
        particleEmitter: ParticleEmitter;
        colorStartVariance: RgbColor;
    };
    /** Emitted when the gravity vector for an emitted particle is set. */
    [ParticleEmitterEvent.SET_GRAVITY]: {
        particleEmitter: ParticleEmitter;
        gravity: Vector3Like;
    };
    /** Emitted when the lifetime of an emitted particle is set. */
    [ParticleEmitterEvent.SET_LIFETIME]: {
        particleEmitter: ParticleEmitter;
        lifetime: number;
    };
    /** Emitted when the lifetime variance of an emitted particle is set. */
    [ParticleEmitterEvent.SET_LIFETIME_VARIANCE]: {
        particleEmitter: ParticleEmitter;
        lifetimeVariance: number;
    };
    /** Emitted when the maximum number of live particles is set. */
    [ParticleEmitterEvent.SET_MAX_PARTICLES]: {
        particleEmitter: ParticleEmitter;
        maxParticles: number;
    };
    /** Emitted when the offset of the particle emitter is set. */
    [ParticleEmitterEvent.SET_OFFSET]: {
        particleEmitter: ParticleEmitter;
        offset: Vector3Like;
    };
    /** Emitted when the opacity of an emitted particle at the end of its lifetime is set. */
    [ParticleEmitterEvent.SET_OPACITY_END]: {
        particleEmitter: ParticleEmitter;
        opacityEnd: number;
    };
    /** Emitted when the opacity variance of an emitted particle at the end of its lifetime is set. */
    [ParticleEmitterEvent.SET_OPACITY_END_VARIANCE]: {
        particleEmitter: ParticleEmitter;
        opacityEndVariance: number;
    };
    /** Emitted when the opacity of an emitted particle at the start of its lifetime is set. */
    [ParticleEmitterEvent.SET_OPACITY_START]: {
        particleEmitter: ParticleEmitter;
        opacityStart: number;
    };
    /** Emitted when the opacity variance of an emitted particle at the start of its lifetime is set. */
    [ParticleEmitterEvent.SET_OPACITY_START_VARIANCE]: {
        particleEmitter: ParticleEmitter;
        opacityStartVariance: number;
    };
    /** Emitted when the paused state of an emitted particle is set. */
    [ParticleEmitterEvent.SET_PAUSED]: {
        particleEmitter: ParticleEmitter;
        paused: boolean;
    };
    /** Emitted when the position of the particle emitter is set. */
    [ParticleEmitterEvent.SET_POSITION]: {
        particleEmitter: ParticleEmitter;
        position: Vector3Like;
    };
    /** Emitted when the position variance of an emitted particle is set. */
    [ParticleEmitterEvent.SET_POSITION_VARIANCE]: {
        particleEmitter: ParticleEmitter;
        positionVariance: Vector3Like;
    };
    /** Emitted when the rate per second at which particles are emitted is set. */
    [ParticleEmitterEvent.SET_RATE]: {
        particleEmitter: ParticleEmitter;
        rate: number;
    };
    /** Emitted when the rate per second variance of the particle emission rate is set. */
    [ParticleEmitterEvent.SET_RATE_VARIANCE]: {
        particleEmitter: ParticleEmitter;
        rateVariance: number;
    };
    /** Emitted when the size at the end of an emitted particle's lifetime is set. */
    [ParticleEmitterEvent.SET_SIZE_END]: {
        particleEmitter: ParticleEmitter;
        sizeEnd: number;
    };
    /** Emitted when the size variance at the end of an emitted particle's lifetime is set. */
    [ParticleEmitterEvent.SET_SIZE_END_VARIANCE]: {
        particleEmitter: ParticleEmitter;
        sizeEndVariance: number;
    };
    /** Emitted when the size at the start of an emitted particle's lifetime is set. */
    [ParticleEmitterEvent.SET_SIZE_START]: {
        particleEmitter: ParticleEmitter;
        sizeStart: number;
    };
    /** Emitted when the size variance at the start of an emitted particle's lifetime is set. */
    [ParticleEmitterEvent.SET_SIZE_START_VARIANCE]: {
        particleEmitter: ParticleEmitter;
        sizeStartVariance: number;
    };
    /** Emitted when the texture URI is set. */
    [ParticleEmitterEvent.SET_TEXTURE_URI]: {
        particleEmitter: ParticleEmitter;
        textureUri: string;
    };
    /** Emitted when the transparency of an emitted particle is set. */
    [ParticleEmitterEvent.SET_TRANSPARENT]: {
        particleEmitter: ParticleEmitter;
        transparent: boolean;
    };
    /** Emitted when the velocity of an emitted particle is set. */
    [ParticleEmitterEvent.SET_VELOCITY]: {
        particleEmitter: ParticleEmitter;
        velocity: Vector3Like;
    };
    /** Emitted when the velocity variance of an emitted particle is set. */
    [ParticleEmitterEvent.SET_VELOCITY_VARIANCE]: {
        particleEmitter: ParticleEmitter;
        velocityVariance: Vector3Like;
    };
    /** Emitted when a ParticleEmitter is spawned. */
    [ParticleEmitterEvent.SPAWN]: {
        particleEmitter: ParticleEmitter;
    };
}

/**
 * Manages ParticleEmitter instances in a world.
 *
 * @remarks
 * The ParticleEmitterManager is created internally as a singleton
 * for each {@link World} instance in a game server.
 * It allows retrieval of all loaded ParticleEmitter instances,
 * entity attached ParticleEmitter instances, and more.
 *
 * @public
 */
export declare class ParticleEmitterManager {




    /** The world the ParticleEmitterManager is for. */
    get world(): World;

    /**
     * Retrieves all spawned ParticleEmitter instances for the world.
     *
     * @returns An array of ParticleEmitter instances.
     */
    getAllParticleEmitters(): ParticleEmitter[];
    /**
     * Retrieves all spawned ParticleEmitter instances attached to a specific entity.
     *
     * @param entity - The entity to get attached ParticleEmitter instances for.
     * @returns An array of ParticleEmitter instances.
     */
    getAllEntityAttachedParticleEmitters(entity: Entity): ParticleEmitter[];


}

/** Options for creating a ParticleEmitter instance. @public */
export declare interface ParticleEmitterOptions {
    /** The URI or path to the texture to be used for the particles. */
    textureUri: string;
    /** The alpha test value, discards particle texture pixels with alpha opacity less than this value. Defaults to 0.5. */
    alphaTest?: number;
    /** If set, the ParticleEmitter will be attached to this entity. */
    attachedToEntity?: Entity;
    /** The name of the node of the attached entity (if the attached entity is a model entity) to attach the particle emitter to. */
    attachedToEntityNodeName?: string;
    /** The color of an emitted particle at the end of its lifetime. */
    colorEnd?: RgbColor;
    /** The color variance of an emitted particle at the end of its lifetime. */
    colorEndVariance?: RgbColor;
    /** The color of an emitted particle at the start of its lifetime. */
    colorStart?: RgbColor;
    /** The color variance of an emitted particle at the start of its lifetime. */
    colorStartVariance?: RgbColor;
    /** The gravity vector for an emitted particle. */
    gravity?: Vector3Like;
    /** The lifetime of an emitted particle in seconds. */
    lifetime?: number;
    /** The lifetime variance of an emitted particle in seconds. */
    lifetimeVariance?: number;
    /** The maximum number of live particles. */
    maxParticles?: number;
    /** The offset of the particle emitter from the attached entity or position. */
    offset?: Vector3Like;
    /** The opacity of an emitted particle at the end of its lifetime. */
    opacityEnd?: number;
    /** The opacity variance of an emitted particle at the end of its lifetime. */
    opacityEndVariance?: number;
    /** The opacity of an emitted particle at the start of its lifetime. */
    opacityStart?: number;
    /** The opacity variance of an emitted particle at the start of its lifetime. */
    opacityStartVariance?: number;
    /** The position of the particle emitter in the world if explicitly set. */
    position?: Vector3Like;
    /** The position variance of an emitted particle. */
    positionVariance?: Vector3Like;
    /** The rate per second at which particles are emitted. */
    rate?: number;
    /** The rate per second variance of the particle emission rate. */
    rateVariance?: number;
    /** The size at the end of an emitted particle's lifetime. */
    sizeEnd?: number;
    /** The size variance at the end of an emitted particle's lifetime. */
    sizeEndVariance?: number;
    /** The size at the start of an emitted particle's lifetime. */
    sizeStart?: number;
    /** The size variance at the start of an emitted particle's lifetime. */
    sizeStartVariance?: number;
    /** Whether an emitted particle is transparent, resulting in smoother transparency blending. */
    transparent?: boolean;
    /** The velocity of an emitted particle. */
    velocity?: Vector3Like;
    /** The velocity variance of an emitted particle. */
    velocityVariance?: Vector3Like;
}

/**
 * A callback function called when the pathfinding algorithm aborts.
 * @public
 */
export declare type PathfindAbortCallback = () => void;

/**
 * A callback function called when the entity associated with the
 * PathfindingEntityController finishes pathfinding and is now at the
 * target coordinate.
 * @public
 */
export declare type PathfindCompleteCallback = () => void;

/**
 * A pathfinding entity controller built on top of {@link SimpleEntityController}.
 *
 * @remarks
 * This class implements pathfinding using the A* algorithm. Pathfinding when frequently
 * called can cause performance issues, use it sparingly. The .pathfind() method should only need to
 * be called once in nearly all cases when attempting to move an entity to a target coordinate.
 *
 * @public
 */
export declare class PathfindingEntityController extends SimpleEntityController {
















    /**
     * @param options - Options for the controller.
     */
    constructor(options?: PathfindingEntityControllerOptions);
    /** Whether to enable debug mode or not. When debug mode is enabled, the pathfinding algorithm will log debug information to the console. Defaults to false. */
    get debug(): boolean;
    /** The maximum fall distance the entity can fall. */
    get maxFall(): number;
    /** The maximum jump distance the entity can jump. */
    get maxJump(): number;
    /** The maximum number of open set iterations that can be processed before aborting pathfinding. Defaults to 200. */
    get maxOpenSetIterations(): number;
    /** The speed of the entity. */
    get speed(): number;
    /** The target coordinate to pathfind to. */
    get target(): Vector3Like | undefined;
    /** The vertical penalty for the pathfinding algorithm. A higher value will prefer paths with less vertical movement. */
    get verticalPenalty(): number;
    /** The current waypoints being followed. */
    get waypoints(): Vector3Like[];
    /** The index representing the next waypoint moving towards of the current set of waypoints being followed. */
    get waypointNextIndex(): number;
    /** The timeout in milliseconds for a waypoint to be considered reached. Defaults to 2000ms divided by the speed of the entity. */
    get waypointTimeoutMs(): number;
    /**
     * Calculate a path and move to the target if a path is found. Returns true if a path is found, false if no path is found.
     * @param target - The target coordinate to pathfind to.
     * @param speed - The speed of the entity.
     * @param options - The pathfinding options.
     * @returns Whether the path was found.
     */
    pathfind(target: Vector3Like, speed: number, options?: PathfindingOptions): boolean;









}

/** Options for creating a PathfindingEntityController instance. @public */
declare interface PathfindingEntityControllerOptions extends SimpleEntityControllerOptions {
}

/**
 * Options for the {@link PathfindingEntityController.pathfind} method.
 * @public
 */
export declare type PathfindingOptions = {
    /** Whether to enable debug mode or not. When debug mode is enabled, the pathfinding algorithm will log debug information to the console. Defaults to false. */
    debug?: boolean;
    /** The maximum fall distance the entity can fall when considering a path. */
    maxFall?: number;
    /** The maximum height the entity will jump when considering a path. */
    maxJump?: number;
    /** The maximum number of open set iterations that can be processed before aborting pathfinding. Defaults to 200. */
    maxOpenSetIterations?: number;
    /** Callback called when the pathfinding algorithm aborts. */
    pathfindAbortCallback?: PathfindAbortCallback;
    /** Callback called when the entity associated with the PathfindingEntityController finishes pathfinding and is now at the target coordinate. */
    pathfindCompleteCallback?: PathfindCompleteCallback;
    /** The vertical penalty for the pathfinding algorithm. A higher value will prefer paths with less vertical movement. */
    verticalPenalty?: number;
    /** Callback called when the entity associated with the PathfindingEntityController finishes moving to a calculate waypoint of its current path. */
    waypointMoveCompleteCallback?: WaypointMoveCompleteCallback;
    /** Callback called when the entity associated with the PathfindingEntityController skips a waypoint because it took too long to reach. */
    waypointMoveSkippedCallback?: WaypointMoveSkippedCallback;
    /** The distance in blocks from the waypoint that the entity will stop moving and consider the waypoint reached. */
    waypointStoppingDistance?: number;
    /** The timeout in milliseconds for a waypoint to be considered reached. Defaults to 2000ms divided by the speed of the entity. */
    waypointTimeoutMs?: number;
};

/**
 * Manages persistence of player and global data.
 *
 * @remarks
 * This class is a singleton accessible with the static property
 * `PersistenceManager.instance`. Convenience methods are also
 * available on the `Player` and `GameServer` classes.
 *
 * @public
 */
export declare class PersistenceManager {
    static readonly instance: PersistenceManager;
    private _saveStatesClient;
    private _playerData;

    /**
     * Get global data from the data persistence service.
     * @param key - The key to get the data from.
     * @param maxRetries - The maximum number of retries to attempt in the event of failure.
     * @returns The data from the persistence layer.
     */
    getGlobalData(key: string, maxRetries?: number): Promise<Record<string, unknown> | undefined>;

    /**
     * Set global data in the data persistence service. This
     * data is available and shared by all lobbies of your game.
     * @param key - The key to set the data to.
     * @param data - The data to set.
     */
    setGlobalData(key: string, data: Record<string, unknown>): Promise<void>;


}

/**
 * A player in the game.
 *
 * @remarks
 * Players are automatically created when they connect and
 * authenticate with the game server. This is all handled
 * internally.
 *
 * <h2>Events</h2>
 *
 * This class is an EventRouter, and instances of it emit
 * events with payloads listed under {@link PlayerEventPayloads}
 *
 * @public
 */
export declare class Player extends EventRouter implements protocol.Serializable {

    /** The unique HYTOPIA UUID for the player. */
    readonly id: string;
    /** The unique HYTOPIA username for the player. */
    readonly username: string;
    /** The profile picture URL for the player. */
    readonly profilePictureUrl: string | undefined;
    /** The camera for the player. */
    readonly camera: PlayerCamera;

    /** The cosmetics for the player */
    readonly cosmetics: Promise<PlayerCosmetics | void>;
    /** The UI for the player. */
    readonly ui: PlayerUI;






    /** The current {@link PlayerInput} of the player. */
    get input(): PlayerInput;
    /** The current {@link World} the player is in. */
    get world(): World | undefined;
    /**
     * Disconnects the player from the game server.
     */
    disconnect(): void;
    /**
     * Get the persisted data for the player.
     *
     * @remarks
     * This method returns the player persisted data. If it returns
     * undefined, the player data failed to load and your game
     * logic should handle this case appropriately. If it returns
     * an empty object, the player data loaded successfully but
     * no prior data has been set.
     *
     * @returns The persisted data for the player.
     */
    getPersistedData(): Record<string, unknown> | undefined;
    /**
     * Joins a player to a world.
     *
     * @remarks
     * If the player is already in a {@link World}, they
     * will be removed from their current world before joining
     * the new world.
     *
     * @param world - The world to join the player to.
     */
    joinWorld(world: World): void;
    /**
     * Schedule a notification the player at a point in time in the future.
     * This will automatically handle prompting a player (if necessary) for
     * notification permissions in-game.
     *
     * @param type - The type of notification to schedule.
     * @param scheduledFor - A future timestamp in milliseconds to schedule the notification for.
     * @returns The id of the notification if it was scheduled successfully, undefined otherwise.
     */
    scheduleNotification(type: string, scheduledFor: number): Promise<string | void>;
    /**
     * Unschedules a scheduled notification for the player.
     *
     * @param notificationId - The id of the notification returned from {@link Player.scheduleNotification}.
     * @returns boolean - True if the notification was unscheduled, false otherwise.
     */
    unscheduleNotification(notificationId: string): Promise<boolean>;


    /**
     * Resets all inputs keys
     */
    resetInputs(): void;
    /**
     * Set the persisted data for the player. This data can
     * later be retrieved using {@link Player.getPersistedData},
     * even if a player disconnects and rejoin a game in the future,
     * or joins a different HYTOPIA managed lobby of your game.
     *
     * @remarks
     * This method is asynchronous and returns a promise that
     * resolves to the player data. Data is set using shallow
     * merge of the existing data. It is recommended that you
     * provide a changed data object for your saved data structure
     * rather than the entire data object to avoid edge cases with
     * data persistence or overwrites.
     *
     * @param data - The data to set.
     * @returns The persisted data for the player.
     */
    setPersistedData(data: Record<string, unknown>): void;







}

/**
 * The camera for a Player.
 *
 * @remarks
 * The camera is used to render the player's view of the
 * world. The player's camera exposes functionality to
 * control the camera of a player. All player objects
 * have a camera, accessible via {@link Player.camera}.
 *
 * <h2>Events</h2>
 *
 * This class is an EventRouter, and instances of it emit
 * events with payloads listed under {@link PlayerCameraEventPayloads}
 *
 * @example
 * ```typescript
 * player.camera.setMode(PlayerCameraMode.FIRST_PERSON);
 * ```
 *
 * @public
 */
export declare class PlayerCamera extends EventRouter implements protocol.Serializable {
    /** The player that the camera belongs to. @readonly */
    readonly player: Player;















    /** The entity the camera is attached to. */
    get attachedToEntity(): Entity | undefined;
    /** The position the camera is attached to. */
    get attachedToPosition(): Vector3Like | undefined;
    /** The facing direction vector of the camera based on its current orientation. */
    get facingDirection(): Vector3Like;
    /** The quaternion representing the camera's facing direction. */
    get facingQuaternion(): QuaternionLike;
    /** The film offset of the camera. A positive value shifts the camera right, a negative value shifts it left. */
    get filmOffset(): number;
    /** Only used in first-person mode. The forward offset of the camera. A positive number shifts the camera forward, a negative number shifts it backward. */
    get forwardOffset(): number;
    /** The field of view of the camera. */
    get fov(): number;
    /** The nodes of the model the camera is attached to that will not be rendered for the player. Uses case insensitive substring matching. */
    get modelHiddenNodes(): Set<string>;
    /** The nodes of the model the camera is attached to that will be rendered for the player, overriding hidden nodes. Uses case insensitive substring matching. */
    get modelShownNodes(): Set<string>;
    /** The mode of the camera. */
    get mode(): PlayerCameraMode;
    /** The relative offset of the camera from the entity or position it is attached to. */
    get offset(): Vector3Like;
    /** The current orientation of the camera. */
    get orientation(): PlayerCameraOrientation;
    /** The shoulder angle of the camera in degrees. */
    get shoulderAngle(): number;
    /** The entity the camera will constantly look at, even if the camera attached or tracked entity moves. */
    get trackedEntity(): Entity | undefined;
    /** The position the camera will constantly look at, even if the camera attached entity moves. */
    get trackedPosition(): Vector3Like | undefined;
    /** The zoom of the camera. */
    get zoom(): number;
    /**
     * Makes the camera look at an entity. If the camera was
     * previously tracking an entity or position, it will
     * stop tracking.
     * @param entity - The entity to look at.
     */
    lookAtEntity(entity: Entity): void;
    /**
     * Makes the camera look at a position. If the camera was
     * previously tracking an entity or position, it will
     * stop tracking.
     * @param position - The position to look at.
     */
    lookAtPosition(position: Vector3Like): void;
    /**
     * Resets the camera to its default, unattached,
     * spectator mode state.
     */
    reset(): void;
    /**
     * Sets the entity the camera is attached to.
     * @param entity - The entity to attach the camera to.
     */
    setAttachedToEntity(entity: Entity): void;
    /**
     * Sets the position the camera is attached to.
     * @param position - The position to attach the camera to.
     */
    setAttachedToPosition(position: Vector3Like): void;
    /**
     * Sets the film offset of the camera. A positive value
     * shifts the camera right, a negative value shifts it left.
     * @param filmOffset - The film offset to set.
     */
    setFilmOffset(filmOffset: number): void;
    /**
     * Only used in first-person mode. Sets the forward offset
     * of the camera. A positive value shifts the camera forward,
     * a negative value shifts it backward.
     * @param forwardOffset - The forward offset to set.
     */
    setForwardOffset(forwardOffset: number): void;
    /**
     * Sets the field of view of the camera.
     * @param fov - The field of view to set.
     */
    setFov(fov: number): void;
    /**
     * Sets the nodes of the model the camera is attached to
     * that will not be rendered for the player. Uses case
     * insensitive substring matching.
     * @param modelHiddenNodes - Determines nodes to hide that match these case insensitive substrings.
     */
    setModelHiddenNodes(modelHiddenNodes: string[]): void;
    /**
     * Sets the nodes of the model the camera is attached to
     * that will be rendered for the player, overriding hidden
     * nodes. Uses case insensitive substring matching.
     * @param modelShownNodes - Determines nodes to show that match these case insensitive substrings.
     */
    setModelShownNodes(modelShownNodes: string[]): void;
    /**
     * Sets the mode of the camera.
     * @param mode - The mode to set.
     */
    setMode(mode: PlayerCameraMode): void;
    /**
     * Sets the relative offset of the camera from the
     * entity or position it is attached to.
     * @param offset - The offset to set.
     */
    setOffset(offset: Vector3Like): void;


    /**
     * Only used in third-person mode. Sets the shoulder angle
     * of the camera in degrees. A positive value shifts the
     * camera to the right, a negative value shifts it to the
     * left.
     * @param shoulderAngle - The shoulder angle to set in degrees.
     */
    setShoulderAngle(shoulderAngle: number): void;
    /**
     * Sets the entity the camera will constantly look at,
     * even if the camera attached or tracked entity moves.
     * @param entity - The entity to track or undefined to stop tracking.
     */
    setTrackedEntity(entity: Entity | undefined): void;
    /**
     * Sets the position the camera will constantly look at,
     * even if the camera attached entity moves.
     * @param position - The position to track or undefined to stop tracking.
     */
    setTrackedPosition(position: Vector3Like | undefined): void;
    /**
     * Sets the zoom of the camera.
     * @param zoom - The zoom to set, 0 to infinity.
     */
    setZoom(zoom: number): void;


}

/** Event types a PlayerCamera can emit. See {@link PlayerCameraEventPayloads} for the payloads. @public */
export declare enum PlayerCameraEvent {
    LOOK_AT_ENTITY = "PLAYER_CAMERA.LOOK_AT_ENTITY",
    LOOK_AT_POSITION = "PLAYER_CAMERA.LOOK_AT_POSITION",
    SET_ATTACHED_TO_ENTITY = "PLAYER_CAMERA.SET_ATTACHED_TO_ENTITY",
    SET_ATTACHED_TO_POSITION = "PLAYER_CAMERA.SET_ATTACHED_TO_POSITION",
    SET_FILM_OFFSET = "PLAYER_CAMERA.SET_FILM_OFFSET",
    SET_FORWARD_OFFSET = "PLAYER_CAMERA.SET_FORWARD_OFFSET",
    SET_FOV = "PLAYER_CAMERA.SET_FOV",
    SET_MODEL_HIDDEN_NODES = "PLAYER_CAMERA.SET_MODEL_HIDDEN_NODES",
    SET_MODEL_SHOWN_NODES = "PLAYER_CAMERA.SET_MODEL_SHOWN_NODES",
    SET_MODE = "PLAYER_CAMERA.SET_MODE",
    SET_OFFSET = "PLAYER_CAMERA.SET_OFFSET",
    SET_SHOULDER_ANGLE = "PLAYER_CAMERA.SET_SHOULDER_ANGLE",
    SET_TRACKED_ENTITY = "PLAYER_CAMERA.SET_TRACKED_ENTITY",
    SET_TRACKED_POSITION = "PLAYER_CAMERA.SET_TRACKED_POSITION",
    SET_ZOOM = "PLAYER_CAMERA.SET_ZOOM"
}

/** Event payloads for PlayerCamera emitted events. @public */
export declare interface PlayerCameraEventPayloads {
    /** Emitted when the camera looks at an entity. */
    [PlayerCameraEvent.LOOK_AT_ENTITY]: {
        playerCamera: PlayerCamera;
        entity: Entity;
    };
    /** Emitted when the camera looks at a position. */
    [PlayerCameraEvent.LOOK_AT_POSITION]: {
        playerCamera: PlayerCamera;
        position: Vector3Like;
    };
    /** Emitted when the camera is attached to an entity. */
    [PlayerCameraEvent.SET_ATTACHED_TO_ENTITY]: {
        playerCamera: PlayerCamera;
        entity: Entity;
    };
    /** Emitted when the camera is attached to a position. */
    [PlayerCameraEvent.SET_ATTACHED_TO_POSITION]: {
        playerCamera: PlayerCamera;
        position: Vector3Like;
    };
    /** Emitted when the film offset of the camera is set. */
    [PlayerCameraEvent.SET_FILM_OFFSET]: {
        playerCamera: PlayerCamera;
        filmOffset: number;
    };
    /** Emitted when the forward offset of the camera is set. */
    [PlayerCameraEvent.SET_FORWARD_OFFSET]: {
        playerCamera: PlayerCamera;
        forwardOffset: number;
    };
    /** Emitted when the field of view of the camera is set. */
    [PlayerCameraEvent.SET_FOV]: {
        playerCamera: PlayerCamera;
        fov: number;
    };
    /** Emitted when the nodes of the model the camera is attached to are set to be hidden. */
    [PlayerCameraEvent.SET_MODEL_HIDDEN_NODES]: {
        playerCamera: PlayerCamera;
        modelHiddenNodes: Set<string>;
    };
    /** Emitted when the nodes of the model the camera is attached to are set to be shown. */
    [PlayerCameraEvent.SET_MODEL_SHOWN_NODES]: {
        playerCamera: PlayerCamera;
        modelShownNodes: Set<string>;
    };
    /** Emitted when the mode of the camera is set. */
    [PlayerCameraEvent.SET_MODE]: {
        playerCamera: PlayerCamera;
        mode: PlayerCameraMode;
    };
    /** Emitted when the offset of the camera is set. */
    [PlayerCameraEvent.SET_OFFSET]: {
        playerCamera: PlayerCamera;
        offset: Vector3Like;
    };
    /** Emitted when the shoulder angle of the camera is set. */
    [PlayerCameraEvent.SET_SHOULDER_ANGLE]: {
        playerCamera: PlayerCamera;
        shoulderAngle: number;
    };
    /** Emitted when the tracked entity of the camera is set. */
    [PlayerCameraEvent.SET_TRACKED_ENTITY]: {
        playerCamera: PlayerCamera;
        entity: Entity | undefined;
    };
    /** Emitted when the tracked position of the camera is set. */
    [PlayerCameraEvent.SET_TRACKED_POSITION]: {
        playerCamera: PlayerCamera;
        position: Vector3Like | undefined;
    };
    /** Emitted when the zoom of the camera is set. */
    [PlayerCameraEvent.SET_ZOOM]: {
        playerCamera: PlayerCamera;
        zoom: number;
    };
}

/** The mode of the camera. @public */
export declare enum PlayerCameraMode {
    FIRST_PERSON = 0,
    THIRD_PERSON = 1,
    SPECTATOR = 2
}

/** The camera orientation state of a Player. @public */
export declare type PlayerCameraOrientation = {
    pitch: number;
    yaw: number;
};

/** The cosmetics of a player. @public */
export declare type PlayerCosmetics = {
    equippedItems: {
        slot: string;
        item: PlayerCosmeticsEquippedItem;
    }[];
    hairStyle: number;
    skinTextureUri: string;
};

/** An equipped item of a player's cosmetics. @public */
export declare type PlayerCosmeticsEquippedItem = {
    flags: string[];
    type: string;
    modelUrl: string;
    textureUrl?: string;
};

/** The slots used for player cosmetics. @public */
declare type PlayerCosmeticSlot = 'ALL' | 'BACK' | 'HEAD' | 'LEFT_ARM' | 'LEFT_FOOT' | 'LEFT_HAND' | 'LEFT_ITEM' | 'LEFT_LEG' | 'RIGHT_ARM' | 'RIGHT_FOOT' | 'RIGHT_HAND' | 'RIGHT_ITEM' | 'RIGHT_LEG' | 'TORSO';

/**
 * Represents an entity controlled by a player in a world.
 *
 * @remarks
 * Player entities extend the {@link Entity} class.
 * They can be created and assigned to a player at
 * anytime during gameplay, but most commonly when
 * a player joins a world. PlayerEntity expects
 * a controller to be set prior to spawning.
 * Without setting a controller, the player entity
 * will not respond to player inputs and throw an
 * error.
 *
 * @example
 * ```typescript
 * world.onPlayerJoin = player => {
 *   const playerEntity = new PlayerEntity({
 *     player,
 *     name: 'Player',
 *     modelUri: 'models/players/player.gltf',
 *     modelLoopedAnimations: [ 'idle_lower', 'idle_upper' ],
 *     modelScale: 0.5,
 *   });
 *
 *   playerEntity.spawn(world, { x: 10, y: 20, z: 15 });
 * };
 * ```
 *
 * @public
 */
export declare class PlayerEntity extends Entity {
    /** The player the player entity is assigned to and controlled by. */
    readonly player: Player;
    /** The SceneUI instance for the player entity's nametag. */
    readonly nametagSceneUI: SceneUI;
    /**
     * @param options - The options for the player entity.
     */
    constructor(options: PlayerEntityOptions);


}

/** Options for creating a PlayerEntity instance. @public */
export declare type PlayerEntityOptions = {
    /** The player the player entity is assigned to. */
    player: Player;
} & EntityOptions;

/** Event types a Player can emit. See {@link PlayerEventPayloads} for the payloads. @public */
export declare enum PlayerEvent {
    CHAT_MESSAGE_SEND = "PLAYER.CHAT_MESSAGE_SEND",
    JOINED_WORLD = "PLAYER.JOINED_WORLD",
    LEFT_WORLD = "PLAYER.LEFT_WORLD",
    RECONNECTED_WORLD = "PLAYER.RECONNECTED_WORLD",
    REQUEST_NOTIFICATION_PERMISSION = "PLAYER.REQUEST_NOTIFICATION_PERMISSION",
    REQUEST_SYNC = "PLAYER.REQUEST_SYNC"
}

/** Event payloads for Player emitted events. @public */
export declare interface PlayerEventPayloads {
    /** Emitted when a player sends a chat message. */
    [PlayerEvent.CHAT_MESSAGE_SEND]: {
        player: Player;
        message: string;
    };
    /** Emitted when a player joins a world. */
    [PlayerEvent.JOINED_WORLD]: {
        player: Player;
        world: World;
    };
    /** Emitted when a player leaves a world. */
    [PlayerEvent.LEFT_WORLD]: {
        player: Player;
        world: World;
    };
    /** Emitted when a player reconnects to a world after a unintentional disconnect. */
    [PlayerEvent.RECONNECTED_WORLD]: {
        player: Player;
        world: World;
    };
    /** Emitted when notification permission is requested by a game. */
    [PlayerEvent.REQUEST_NOTIFICATION_PERMISSION]: {
        player: Player;
    };
    /** Emitted when a player's client requests a round trip time synchronization. */
    [PlayerEvent.REQUEST_SYNC]: {
        player: Player;
        receivedAt: number;
        receivedAtMs: number;
    };
}

/** The input state of a Player. @public */
export declare type PlayerInput = InputSchema;

/**
 * Manages all connected players in a game server.
 *
 * @remarks
 * The PlayerManager is created internally as a global
 * singleton accessible with the static property
 * `PlayerManager.instance`.
 *
 * <h2>Events</h2>
 *
 * This class emits global events with payloads listed
 * under {@link PlayerManagerEventPayloads}
 *
 * @example
 * ```typescript
 * import { PlayerManager } from 'hytopia';
 *
 * const playerManager = PlayerManager.instance;
 * const connectedPlayers = playerManager.getConnectedPlayers();
 * ```
 *
 * @public
 */
export declare class PlayerManager {
    /** The global PlayerManager instance as a singleton. */
    static readonly instance: PlayerManager;
    /** Optional handler for selecting the world a newly connected player joins. Returning no world results in the player joining the default WorldManager world. */
    worldSelectionHandler?: (player: Player) => Promise<World | undefined>;


    /** The number of players currently connected to the server. */
    get playerCount(): number;
    /**
     * Get all connected players.
     * @returns An array of all connected players.
     */
    getConnectedPlayers(): Player[];
    /**
     * Get all connected players in a specific world.
     * @param world - The world to get connected players for.
     * @returns An array of all connected players in the world.
     */
    getConnectedPlayersByWorld(world: World): Player[];
    /**
     * Get a connected player by their username (case insensitive).
     * @param username - The username of the player to get.
     * @returns The connected player with the given username or undefined if not found.
     */
    getConnectedPlayerByUsername(username: string): Player | undefined;




}

/** Event types a PlayerManager can emit. See {@link PlayerManagerEventPayloads} for the payloads. @public */
export declare enum PlayerManagerEvent {
    PLAYER_CONNECTED = "PLAYER_MANAGER.PLAYER_CONNECTED",
    PLAYER_DISCONNECTED = "PLAYER_MANAGER.PLAYER_DISCONNECTED",
    PLAYER_RECONNECTED = "PLAYER_MANAGER.PLAYER_RECONNECTED"
}

/** Event payloads for PlayerManager emitted events. @public */
export declare interface PlayerManagerEventPayloads {
    /** Emitted when a player connects to the server. */
    [PlayerManagerEvent.PLAYER_CONNECTED]: {
        player: Player;
    };
    /** Emitted when a player disconnects from the server for any reason (lost connection, kick, world switch, etc). */
    [PlayerManagerEvent.PLAYER_DISCONNECTED]: {
        player: Player;
    };
    /** Emitted when a player reconnects to the server for any reason (reconnection, world switch, etc). */
    [PlayerManagerEvent.PLAYER_RECONNECTED]: {
        player: Player;
    };
}

/**
 * The UI for a player.
 *
 * @remarks
 * UI allows control of all in-game overlays a player
 * sees. UI is controlled by HTML, CSS and JavaScript
 * files you provide in your `assets` folder.
 *
 * <h2>Events</h2>
 *
 * This class is an EventRouter, and instances of it emit
 * events with payloads listed under {@link PlayerUIEventPayloads}
 *
 * @public
 */
export declare class PlayerUI extends EventRouter {
    /** The player that the UI belongs to. @readonly */
    readonly player: Player;

    /**
     * Loads client UI for the player.
     * @param htmlUri - The ui html uri to load.
     */
    load(htmlUri: string): void;
    /**
     * Locks or unlocks the player's mouse pointer. If the pointer is unlocked
     * with lockPointer(false), the player will not be able to use in-game inputs
     * or camera controls from the mouse pointer until `player.ui.lockPointer(true)`,
     * or in your game's client UI html with `hytopia.lockPointer(true)`.
     *
     * @param lock - Set true to lock the pointer, false to unlock it.
     */
    lockPointer(lock: boolean): void;
    /**
     * Sends data to the player's client UI.
     * @param data - The data to send to the client UI.
     */
    sendData(data: object): void;
}

/** Event types a PlayerUI can emit. See {@link PlayerUIEventPayloads} for the payloads. @public */
export declare enum PlayerUIEvent {
    DATA = "PLAYER_UI.DATA",
    LOAD = "PLAYER_UI.LOAD",
    LOCK_POINTER = "PLAYER_UI.LOCK_POINTER",
    SEND_DATA = "PLAYER_UI.SEND_DATA"
}

/** Event payloads for PlayerUI emitted events. @public */
export declare interface PlayerUIEventPayloads {
    /** Emitted when data is received by the server from the player's client UI. */
    [PlayerUIEvent.DATA]: {
        playerUI: PlayerUI;
        data: Record<string, any>;
    };
    /** Emitted when the player's client UI is loaded. */
    [PlayerUIEvent.LOAD]: {
        playerUI: PlayerUI;
        htmlUri: string;
    };
    /** Emitted when the player's mouse pointer is locked or unlocked. */
    [PlayerUIEvent.LOCK_POINTER]: {
        playerUI: PlayerUI;
        lock: boolean;
    };
    /** Emitted when data is sent from the server to the player's client UI. */
    [PlayerUIEvent.SEND_DATA]: {
        playerUI: PlayerUI;
        data: Record<string, any>;
    };
}

/**
 * Represents a quaternion.
 *
 * @remarks
 * All quaternion methods result in mutation of the quaternion instance.
 * This class extends `Float32Array` to provide an efficient way to
 * create and manipulate a quaternion. Various convenience methods are
 * provided for common quaternion operations.
 *
 * @public
 */
export declare class Quaternion extends Float32Array implements QuaternionLike {
    constructor(x: number, y: number, z: number, w: number);
    /** The length of the quaternion. */
    get length(): number;
    /** The squared length of the quaternion. */
    get squaredLength(): number;
    /** The magnitude of the quaternion. Alias for `.length`. */
    get magnitude(): number;
    /** The squared magnitude of the quaternion. Alias for `.squaredLength`. */
    get squaredMagnitude(): number;
    /** The x-component of the quaternion. */
    get x(): number;
    set x(value: number);
    /** The y-component of the quaternion. */
    get y(): number;
    set y(value: number);
    /** The z-component of the quaternion. */
    get z(): number;
    set z(value: number);
    /** The w-component of the quaternion. */
    get w(): number;
    set w(value: number);
    /**
     * Creates a quaternion from Euler angles.
     *
     * @param x - The x-component of the Euler angles in degrees.
     * @param y - The y-component of the Euler angles in degrees.
     * @param z - The z-component of the Euler angles in degrees.
     */
    static fromEuler(x: number, y: number, z: number): Quaternion;
    /**
     * Creates a quaternion from a `QuaternionLike` object.
     *
     * @param quaternionLike - The `QuaternionLike` object to create the quaternion from.
     */
    static fromQuaternionLike(quaternionLike: QuaternionLike): Quaternion;
    /**
     * Creates a clone of the current quaternion.
     *
     * @returns A new `Quaternion` instance.
     */
    clone(): Quaternion;
    /**
     * Conjugates the current quaternion.
     *
     * @returns The current quaternion.
     */
    conjugate(): Quaternion;
    /**
     * Copies the components of a `QuaternionLike` object to the current quaternion.
     *
     * @param quaternionLike - The `QuaternionLike` object to copy the components from.
     * @returns The current quaternion.
     */
    copy(quaternion: Quaternion): Quaternion;
    /**
     * Calculates the dot product of the current quaternion and another quaternion.
     *
     * @param quaternionLike - The quaternion to calculate the dot product with.
     * @returns The dot product.
     */
    dot(quaternion: Quaternion): number;
    /**
     * Calculates and sets the current quaternion to its exponential.
     *
     * @returns The current quaternion.
     */
    exponential(): Quaternion;
    /**
     * Checks if the current quaternion is approximately equal to another quaternion.
     *
     * @param quaternionLike - The quaternion to check against.
     * @returns `true` if the quaternions are approximately equal, `false` otherwise.
     */
    equals(quaternion: Quaternion): boolean;
    /**
     * Checks if the current quaternion is exactly equal to another quaternion.
     *
     * @param quaternionLike - The quaternion to check against.
     * @returns `true` if the quaternions are exactly equal, `false` otherwise.
     */
    exactEquals(quaternion: Quaternion): boolean;
    /**
     * Calculates and returns the angle between the current quaternion and another quaternion.
     *
     * @param quaternionLike - The quaternion to calculate the angle with.
     * @returns The angle in degrees.
     */
    getAngle(quaternion: Quaternion): number;
    /**
     * Sets the current quaternion to the identity quaternion.
     *
     * @returns The current quaternion.
     */
    identity(): Quaternion;
    /**
     * Inverts each component of the quaternion.
     *
     * @returns The current quaternion.
     */
    invert(): Quaternion;
    /**
     * Linearly interpolates between the current quaternion and another quaternion.
     *
     * @param quaternionLike - The quaternion to interpolate with.
     * @param t - The interpolation factor.
     * @returns The current quaternion.
     */
    lerp(quaternion: Quaternion, t: number): Quaternion;
    /**
     * Sets the current quaternion to its natural logarithm.
     *
     * @returns The current quaternion.
     */
    logarithm(): Quaternion;
    /**
     * Multiplies the quaternion by another quaternion.
     *
     * @param quaternionLike - The quaternion to multiply by.
     * @returns The current quaternion.
     */
    multiply(quaternion: Quaternion): Quaternion;
    /**
     * Rotates the provided vector by the rotation this quaternion represents.
     * This modifies the vector in-place, but also returns the rotated vector.
     *
     * @param vector - the vector to rotate
     * @returns the rotated vector.
     */
    transformVector(vector: Vector3): Vector3;
    /**
     * Normalizes the quaternion.
     *
     * @returns The current quaternion.
     */
    normalize(): Quaternion;
    /**
     * Raises the current quaternion to a power.
     *
     * @param exponent - The exponent to raise the quaternion to.
     * @returns The current quaternion.
     */
    power(exponent: number): Quaternion;
    /**
     * Randomizes the current quaternion.
     *
     * @returns The current quaternion.
     */
    randomize(): Quaternion;
    /**
     * Rotates the quaternion around the x-axis.
     *
     * @param angle - The angle to rotate in degrees.
     * @returns The current quaternion.
     */
    rotateX(angle: number): Quaternion;
    /**
     * Rotates the quaternion around the y-axis.
     *
     * @param angle - The angle to rotate in degrees.
     * @returns The current quaternion.
     */
    rotateY(angle: number): Quaternion;
    /**
     * Rotates the quaternion around the z-axis.
     *
     * @param angle - The angle to rotate in degrees.
     * @returns The current quaternion.
     */
    rotateZ(angle: number): Quaternion;
    /**
     * Scales the quaternion by a scalar value.
     *
     * @param scale - The scalar value to scale the quaternion by.
     * @returns The current quaternion.
     */
    scale(scale: number): Quaternion;
    /**
     * Sets the current quaternion to the angle and rotation axis.
     *
     * @param axis - The axis to rotate around.
     * @param angle - The angle to rotate in radians.
     * @returns The current quaternion.
     */
    setAxisAngle(axis: Vector3, angle: number): Quaternion;
    /**
     * Spherically interpolates between the current quaternion and another quaternion.
     *
     * @param quaternion - The quaternion to interpolate with.
     * @param t - The interpolation factor.
     * @returns The current quaternion.
     */
    slerp(quaternion: Quaternion, t: number): Quaternion;
    /**
     * Returns a string representation of the quaternion in x,y,z,w format.
     *
     * @returns A string representation of the quaternion in the format x,y,z,w.
     */
    toString(): string;
}

/** A quaternion. @public */
export declare interface QuaternionLike {
    x: number;
    y: number;
    z: number;
    w: number;
}

/** A raw collider object from the Rapier physics engine. @public */
export declare type RawCollider = RAPIER.Collider;

/** A raw set of collision groups represented as a 32-bit number. @public */
export declare type RawCollisionGroups = RAPIER.InteractionGroups;

/** A raw shape object from the Rapier physics engine. @public */
export declare type RawShape = RAPIER.Shape;

/** A hit result from a raycast. @public */
export declare type RaycastHit = {
    /** The block the raycast hit. */
    hitBlock?: Block;
    /** The entity the raycast hit */
    hitEntity?: Entity;
    /** The point in global coordinate space the raycast hit the object. */
    hitPoint: Vector3Like;
    /** The distance from origin where the raycast hit. */
    hitDistance: number;
};

/** Options for raycasting. @public */
export declare type RaycastOptions = {
    /** Whether to use solid mode for the raycast, defaults to true. */
    solidMode?: boolean;
} & FilterOptions;

/** A RGB color. r, g and b expect a value between 0 and 255. @public */
export declare interface RgbColor {
    r: number;
    g: number;
    b: number;
}

/**
 * Represents a rigid body in a world's physics simulation.
 *
 * @remarks
 * Rigid bodies are the core of the physics simulation. They are
 * used to represent physical objects (IE: entities) that can
 * interact with each other.
 *
 * @public
 */
export declare class RigidBody extends EventRouter {









    /**
     * @param options - The options for the rigid body instance.
     */
    constructor(options: RigidBodyOptions);
    /** The additional mass of the rigid body. */
    get additionalMass(): number;
    /** The additional solver iterations of the rigid body. */
    get additionalSolverIterations(): number;
    /** The angular damping of the rigid body. */
    get angularDamping(): number;
    /** The angular velocity of the rigid body. */
    get angularVelocity(): Vector3Like;
    /** The colliders of the rigid body. */
    get colliders(): Set<Collider>;
    /** The dominance group of the rigid body. */
    get dominanceGroup(): number;
    /** The direction from the rotation of the rigid body. (-Z identity) */
    get directionFromRotation(): Vector3Like;
    /** The effective angular inertia of the rigid body. */
    get effectiveAngularInertia(): SpdMatrix3 | undefined;
    /** The effective inverse mass of the rigid body. */
    get effectiveInverseMass(): Vector3Like | undefined;
    /** The enabled axes of rotational movement of the rigid body. */
    get enabledRotations(): Vector3Boolean;
    /** The enabled axes of positional movement of the rigid body. */
    get enabledPositions(): Vector3Boolean;
    /** The gravity scale of the rigid body. */
    get gravityScale(): number;
    /** The inverse mass of the rigid body. */
    get inverseMass(): number | undefined;
    /** Whether the rigid body has continuous collision detection enabled. */
    get isCcdEnabled(): boolean;
    /** Whether the rigid body is dynamic. */
    get isDynamic(): boolean;
    /** Whether the rigid body is enabled. */
    get isEnabled(): boolean;
    /** Whether the rigid body is fixed. */
    get isFixed(): boolean;
    /** Whether the rigid body is kinematic. */
    get isKinematic(): boolean;
    /** Whether the rigid body is kinematic position based. */
    get isKinematicPositionBased(): boolean;
    /** Whether the rigid body is kinematic velocity based. */
    get isKinematicVelocityBased(): boolean;
    /** Whether the rigid body is moving. */
    get isMoving(): boolean;
    /** Whether the rigid body has been removed from the simulation. */
    get isRemoved(): boolean;
    /** Whether the rigid body is simulated. */
    get isSimulated(): boolean;
    /** Whether the rigid body is sleeping. */
    get isSleeping(): boolean;
    /** The linear damping of the rigid body. */
    get linearDamping(): number;
    /** The linear velocity of the rigid body. */
    get linearVelocity(): Vector3Like;
    /** The local center of mass of the rigid body. */
    get localCenterOfMass(): Vector3Like;
    /** The mass of the rigid body. */
    get mass(): number;
    /** The next kinematic rotation of the rigid body. */
    get nextKinematicRotation(): QuaternionLike;
    /** The next kinematic position of the rigid body. */
    get nextKinematicPosition(): Vector3Like;
    /** The number of colliders in the rigid body. */
    get numColliders(): number;
    /** The principal angular inertia of the rigid body. */
    get principalAngularInertia(): Vector3Like;
    /** The principal angular inertia local frame of the rigid body. */
    get principalAngularInertiaLocalFrame(): QuaternionLike | undefined;
    /** The position of the rigid body. */
    get position(): Vector3Like;
    /** The raw RAPIER rigid body instance. */
    get rawRigidBody(): RAPIER.RigidBody | undefined;
    /** The rotation of the rigid body. */
    get rotation(): QuaternionLike;
    /** The soft continuous collision detection prediction of the rigid body. */
    get softCcdPrediction(): number;
    /** The type of the rigid body. */
    get type(): RigidBodyType;
    /** The world center of mass of the rigid body. */
    get worldCenterOfMass(): Vector3Like | undefined;
    /**
     * Sets the additional mass of the rigid body.
     * @param additionalMass - The additional mass of the rigid body.
     */
    setAdditionalMass(additionalMass: number): void;
    /**
     * Sets the additional mass properties of the rigid body.
     * @param additionalMassProperties - The additional mass properties of the rigid body.
     */
    setAdditionalMassProperties(additionalMassProperties: RigidBodyAdditionalMassProperties): void;
    /**
     * Sets the additional solver iterations of the rigid body.
     * @param solverIterations - The additional solver iterations of the rigid body.
     */
    setAdditionalSolverIterations(solverIterations: number): void;
    /**
     * Sets the angular damping of the rigid body.
     * @param angularDamping - The angular damping of the rigid body.
     */
    setAngularDamping(angularDamping: number): void;
    /**
     * Sets the angular velocity of the rigid body.
     * @param angularVelocity - The angular velocity of the rigid body.
     */
    setAngularVelocity(angularVelocity: Vector3Like): void;
    /**
     * Sets whether the rigid body has continuous collision detection enabled.
     * @param ccdEnabled - Whether the rigid body has continuous collision detection enabled.
     */
    setCcdEnabled(ccdEnabled: boolean): void;
    /**
     * Sets the dominance group of the rigid body.
     * @param dominanceGroup - The dominance group of the rigid body.
     */
    setDominanceGroup(dominanceGroup: number): void;
    /**
     * Sets whether the rigid body is enabled.
     * @param enabled - Whether the rigid body is enabled.
     */
    setEnabled(enabled: boolean): void;
    /**
     * Sets whether the rigid body has enabled positional movement.
     * @param enabledPositions - Whether the rigid body has enabled positional movement.
     */
    setEnabledPositions(enabledPositions: Vector3Boolean): void;
    /**
     * Sets whether the rigid body has enabled rotations.
     * @param enabledRotations - Whether the rigid body has enabled rotations.
     */
    setEnabledRotations(enabledRotations: Vector3Boolean): void;
    /**
     * Sets the gravity scale of the rigid body.
     * @param gravityScale - The gravity scale of the rigid body.
     */
    setGravityScale(gravityScale: number): void;
    /**
     * Sets the linear damping of the rigid body.
     * @param linearDamping - The linear damping of the rigid body.
     */
    setLinearDamping(linearDamping: number): void;
    /**
     * Sets the linear velocity of the rigid body.
     * @param linearVelocity - The linear velocity of the rigid body.
     */
    setLinearVelocity(linearVelocity: Vector3Like): void;
    /**
     * Sets the next kinematic rotation of the rigid body.
     * @param nextKinematicRotation - The next kinematic rotation of the rigid body.
     */
    setNextKinematicRotation(nextKinematicRotation: QuaternionLike): void;
    /**
     * Sets the next kinematic position of the rigid body.
     * @param nextKinematicPosition - The next kinematic position of the rigid body.
     */
    setNextKinematicPosition(nextKinematicPosition: Vector3Like): void;
    /**
     * Sets the position of the rigid body.
     * @param position - The position of the rigid body.
     */
    setPosition(position: Vector3Like): void;
    /**
     * Sets the rotation of the rigid body.
     * @param rotation - The rotation of the rigid body.
     */
    setRotation(rotation: QuaternionLike): void;
    /**
     * Sets whether the rigid body is sleeping.
     * @param sleeping - Whether the rigid body is sleeping.
     */
    setSleeping(sleeping: boolean): void;
    /**
     * Sets the soft ccd prediction of the rigid body.
     * @param softCcdPrediction - The soft ccd prediction of the rigid body.
     */
    setSoftCcdPrediction(softCcdPrediction: number): void;
    /**
     * Sets the collision groups for solid colliders (non-sensor) of the rigid body.
     * @param collisionGroups - The collision groups for solid colliders of the rigid body.
     */
    setCollisionGroupsForSolidColliders(collisionGroups: CollisionGroups): void;
    /**
     * Sets the collision groups for sensor colliders of the rigid body.
     * @param collisionGroups - The collision groups for sensor colliders of the rigid body.
     */
    setCollisionGroupsForSensorColliders(collisionGroups: CollisionGroups): void;
    /**
     * Sets the type of the rigid body.
     * @param type - The type of the rigid body.
     */
    setType(type: RigidBodyType): void;
    /**
     * Adds a force to the rigid body.
     * @param force - The force to add to the rigid body.
     */
    addForce(force: Vector3Like): void;
    /**
     * Adds a torque to the rigid body.
     * @param torque - The torque to add to the rigid body.
     */
    addTorque(torque: Vector3Like): void;
    /**
     * Adds an unsimulated child collider to the rigid body for the simulation it belongs to.
     * @param collider - The child collider to add to the rigid body for the simulation it belongs to.
     */
    addChildColliderToSimulation(collider: Collider): void;
    /**
     * Adds the rigid body to a simulation.
     * @param simulation - The simulation to add the rigid body to.
     */
    addToSimulation(simulation: Simulation): void;
    /**
     * Applies an impulse to the rigid body.
     * @param impulse - The impulse to apply to the rigid body.
     */
    applyImpulse(impulse: Vector3Like): void;
    /**
     * Applies an impulse to the rigid body at a point.
     * @param impulse - The impulse to apply to the rigid body.
     * @param point - The point at which to apply the impulse.
     */
    applyImpulseAtPoint(impulse: Vector3Like, point: Vector3Like): void;
    /**
     * Applies a torque impulse to the rigid body.
     * @param impulse - The torque impulse to apply to the rigid body.
     */
    applyTorqueImpulse(impulse: Vector3Like): void;
    /**
     * Creates and adds a child collider to the rigid body for the simulation it belongs to.
     *
     * @remarks
     * If the rigid body is not simulated, the collider will be added to the rigid body as a pending child collider
     * and also simulated when the rigid body is simulated.
     *
     * @param colliderOptions - The options for the child collider to add.
     * @returns The child collider that was added to the rigid body, or null if failed.
     */
    createAndAddChildCollider(colliderOptions: ColliderOptions): Collider | null;
    /**
     * Creates and adds multiple child colliders to the rigid body for the simulation it belongs to.
     *
     * @remarks
     * If the rigid body is not simulated, the colliders will be added to the rigid body as pending child colliders
     * and also simulated when the rigid body is simulated.
     *
     * @param colliderOptions - The options for the child colliders to add to the rigid body.
     * @returns The child colliders that were added to the rigid body.
     */
    createAndAddChildColliders(colliderOptions: ColliderOptions[]): Collider[];
    /**
     * Gets the colliders of the rigid body by tag.
     * @param tag - The tag to filter by.
     * @returns The colliders of the rigid body with the given tag.
     */
    getCollidersByTag(tag: string): Collider[];

    /**
     * Locks all rotations of the rigid body.
     */
    lockAllRotations(): void;
    /**
     * Locks all positional movement of the rigid body.
     */
    lockAllPositions(): void;
    /**
     * Removes the rigid body from the simulation it belongs to.
     */
    removeFromSimulation(): void;

    /**
     * Resets the angular velocity of the rigid body.
     */
    resetAngularVelocity(): void;
    /**
     * Resets the forces actiong on the rigid body.
     */
    resetForces(): void;
    /**
     * Resets the linear velocity of the rigid body.
     */
    resetLinearVelocity(): void;
    /**
     * Resets the torques acting on the rigid body.
     */
    resetTorques(): void;
    /**
     * Explicitly puts the rigid body to sleep. Physics otherwise optimizes sleeping.
     */
    sleep(): void;
    /**
     * Wakes up the rigid body. Physics otherwise optimizes waking it when necessary.
     */
    wakeUp(): void;












}

/** Additional mass properties for a RigidBody. @public */
export declare type RigidBodyAdditionalMassProperties = {
    additionalMass: number;
    centerOfMass: Vector3Like;
    principalAngularInertia: Vector3Like;
    principalAngularInertiaLocalFrame: QuaternionLike;
};

/** The options for a rigid body. @public */
export declare type RigidBodyOptions = DynamicRigidBodyOptions | FixedRigidBodyOptions | KinematicPositionRigidBodyOptions | KinematicVelocityRigidBodyOptions;

/** The types a RigidBody can be. @public */
export declare enum RigidBodyType {
    DYNAMIC = "dynamic",
    FIXED = "fixed",
    KINEMATIC_POSITION = "kinematic_position",
    KINEMATIC_VELOCITY = "kinematic_velocity"
}

/** The options for a round cylinder collider. @public */
export declare interface RoundCylinderColliderOptions extends BaseColliderOptions {
    shape: ColliderShape.ROUND_CYLINDER;
    /** The border radius of the round cylinder collider. */
    borderRadius?: number;
    /** The half height of the round cylinder collider. */
    halfHeight?: number;
    /** The radius of the round cylinder collider. */
    radius?: number;
}

/**
 * UI rendered within the 3D space of a world's
 * game scene.
 *
 * @remarks
 * SceneUI instances are created directly as instances.
 * They support a variety of configuration options through
 * the {@link SceneUIOptions} constructor argument.
 *
 * <h2>Events</h2>
 *
 * This class is an EventRouter, and instances of it emit
 * events with payloads listed under {@link SceneUIEventPayloads}
 *
 * @example
 * ```typescript
 * const sceneUI = new SceneUI({
 *   templateId: 'player-health-bar',
 *   attachedToEntity: playerEntity,
 *   offset: { x: 0, y: 1, z: 0 },
 * });
 * ```
 *
 * @public
 */
export declare class SceneUI extends EventRouter implements protocol.Serializable {








    /**
     * @param options - The options for the SceneUI instance.
     */
    constructor(options: SceneUIOptions);
    /** The unique identifier for the SceneUI. */
    get id(): number | undefined;
    /** The entity to which the SceneUI is attached if explicitly set. */
    get attachedToEntity(): Entity | undefined;
    /** Whether the SceneUI is loaded into the world. */
    get isLoaded(): boolean;
    /** The offset of the SceneUI from the attached entity or position. */
    get offset(): Vector3Like | undefined;
    /** The position of the SceneUI in the world if explicitly set. */
    get position(): Vector3Like | undefined;
    /** The state of the SceneUI. */
    get state(): Readonly<object>;
    /** The template ID of the SceneUI. */
    get templateId(): string;
    /** The maximum view distance the SceneUI will be visible to the player. */
    get viewDistance(): number | undefined;
    /** The world the SceneUI is loaded into. */
    get world(): World | undefined;
    /**
     * Loads the SceneUI into the world.
     *
     * @param world - The world to load the SceneUI into.
     */
    load(world: World): void;
    /**
     * Sets the entity to which the SceneUI is attached, following its position.
     *
     * @param entity - The entity to attach the SceneUI to.
     */
    setAttachedToEntity(entity: Entity): void;
    /**
     * Sets the spatial offset of the SceneUI relative to the attached entity or position.
     *
     * @param offset - The offset in the world.
     */
    setOffset(offset: Vector3Like): void;
    /**
     * Sets the position of the SceneUI. Will detach from entity if attached.
     *
     * @param position - The position in the world.
     */
    setPosition(position: Vector3Like): void;
    /**
     * Sets the state of the SceneUI by performing a shallow merge with existing state.
     *
     * @param state - The state to set.
     */
    setState(state: object): void;
    /**
     * Sets the view distance of the SceneUI.
     *
     * @param viewDistance - The view distance in the world.
     */
    setViewDistance(viewDistance: number): void;
    /**
     * Unloads the SceneUI from the world.
     */
    unload(): void;

}

/** Event types a SceneUI instance can emit. See {@link SceneUIEventPayloads} for the payloads. @public */
export declare enum SceneUIEvent {
    LOAD = "SCENE_UI.LOAD",
    SET_ATTACHED_TO_ENTITY = "SCENE_UI.SET_ATTACHED_TO_ENTITY",
    SET_OFFSET = "SCENE_UI.SET_OFFSET",
    SET_POSITION = "SCENE_UI.SET_POSITION",
    SET_STATE = "SCENE_UI.SET_STATE",
    SET_VIEW_DISTANCE = "SCENE_UI.SET_VIEW_DISTANCE",
    UNLOAD = "SCENE_UI.UNLOAD"
}

/** Event payloads for SceneUI emitted events. @public */
export declare interface SceneUIEventPayloads {
    /** Emitted when a SceneUI is loaded into the world. */
    [SceneUIEvent.LOAD]: {
        sceneUI: SceneUI;
    };
    /** Emitted when a SceneUI is attached to an entity. */
    [SceneUIEvent.SET_ATTACHED_TO_ENTITY]: {
        sceneUI: SceneUI;
        entity: Entity;
    };
    /** Emitted when the offset of a SceneUI is set. */
    [SceneUIEvent.SET_OFFSET]: {
        sceneUI: SceneUI;
        offset: Vector3Like;
    };
    /** Emitted when the position of a SceneUI is set. */
    [SceneUIEvent.SET_POSITION]: {
        sceneUI: SceneUI;
        position: Vector3Like;
    };
    /** Emitted when the state of a SceneUI is set. */
    [SceneUIEvent.SET_STATE]: {
        sceneUI: SceneUI;
        state: object;
    };
    /** Emitted when the view distance of a SceneUI is set. */
    [SceneUIEvent.SET_VIEW_DISTANCE]: {
        sceneUI: SceneUI;
        viewDistance: number;
    };
    /** Emitted when a SceneUI is unloaded from the world. */
    [SceneUIEvent.UNLOAD]: {
        sceneUI: SceneUI;
    };
}

/**
 * Manages SceneUI instances in a world.
 *
 * @remarks
 * The SceneUIManager is created internally as a singleton
 * for each {@link World} instance in a game server.
 * It allows retrieval of all loaded SceneUI instances,
 * entity attached SceneUI instances, and more.
 *
 * @public
 */
export declare class SceneUIManager {




    /** The world the SceneUIManager is for. */
    get world(): World;
    /**
     * Retrieves all loaded SceneUI instances for the world.
     *
     * @returns An array of SceneUI instances.
     */
    getAllSceneUIs(): SceneUI[];
    /**
     * Retrieves all loaded SceneUI instances attached to a specific entity.
     *
     * @param entity - The entity to get attached SceneUI instances for.
     * @returns An array of SceneUI instances.
     */
    getAllEntityAttachedSceneUIs(entity: Entity): SceneUI[];
    /**
     * Retrieves a SceneUI instance by its unique identifier (id).
     *
     * @param id - The unique identifier (id) of the SceneUI to retrieve.
     * @returns The SceneUI instance if found, otherwise undefined.
     */
    getSceneUIById(id: number): SceneUI | undefined;

    /**
     * Unloads and unregisters all SceneUI instances attached to a specific entity.
     *
     * @param entity - The entity to unload and unregister SceneUI instances for.
     */
    unloadEntityAttachedSceneUIs(entity: Entity): void;

}

/** Options for creating a SceneUI instance. @public */
export declare interface SceneUIOptions {
    /** If set, SceneUI will follow the entity's position */
    attachedToEntity?: Entity;
    /** The offset of the SceneUI from the attached entity or position */
    offset?: Vector3Like;
    /** If set, SceneUI will be attached at this position */
    position?: Vector3Like;
    /** The state of the SceneUI */
    state?: object;
    /** The template ID to use for this SceneUI */
    templateId: string;
    /** The maximum view distance the SceneUI will be visible to the player */
    viewDistance?: number;
}

/**
 * A simple entity controller with basic movement functions.
 *
 * @remarks
 * This class implements simple movement methods that serve
 * as a way to add realistic movement and rotational facing
 * functionality to an entity. This is also a great base to
 * extend for your own more complex entity controller
 * that implements things like pathfinding. Compatible with
 * entities that have kinematic or dynamic rigid body types.
 *
 * @example
 * ```typescript
 * // Create a custom entity controller for myEntity, prior to spawning it.
 * myEntity.setController(new SimpleEntityController());
 *
 * // Spawn the entity in the world.
 * myEntity.spawn(world, { x: 53, y: 10, z: 23 });
 *
 * // Move the entity at a speed of 4 blocks
 * // per second to the coordinate (10, 1, 10).
 * // console.log when we reach the target.
 * myEntity.controller.move({ x: 10, y: 1, z: 10 }, 4, {
 *   moveCompleteCallback: endPosition => {
 *     console.log('Finished moving to', endPosition);
 *   },
 * });
 * ```
 *
 * @public
 */
export declare class SimpleEntityController extends BaseEntityController {
    /** The speed at which to rotate to the target coordinate when facing. Can be altered while facing. */
    private faceSpeed;
    /** The animations to loop when the entity is idle. */
    idleLoopedAnimations: string[];
    /** The speed at which to loop the idle animations. */
    idleLoopedAnimationsSpeed: number | undefined;
    /** The animations to play when the entity jumps. */
    jumpOneshotAnimations: string[];
    /** The animations to loop when the entity is moving. */
    moveLoopedAnimations: string[];
    /** The speed at which to loop the move animations. */
    moveLoopedAnimationsSpeed: number | undefined;
    /** The speed at which to move the entity. Can be altered while moving. */
    moveSpeed: number;
















    /**
     * @param options - Options for the controller.
     */
    constructor(options?: SimpleEntityControllerOptions);
    /**
     * Override of the {@link BaseEntityController.spawn} method. Starts
     * the set idle animations (if any) when the entity is spawned.
     * @param entity - The entity that was spawned.
     */
    spawn(entity: Entity): void;
    /**
     * Rotates the entity at a given speed to face a target coordinate.
     *
     * @remarks
     * If this method is called while the entity is already attempting
     * to face another target, the previous target will be ignored and
     * the entity will start attempting to face the new target.
     *
     * @param target - The target coordinate to face.
     * @param speed - The speed at which to rotate to the target coordinate.
     * @param options - Additional options for the face operation, such as callbacks.
     */
    face(target: Vector3Like, speed: number, options?: FaceOptions): void;
    /**
     * Applies an upwards impulse to the entity to simulate a jump, only supported
     * for entities with dynamic rigid body types.
     *
     * @param height - The height to jump to.
     */
    jump(height: number): void;
    /**
     * Moves the entity at a given speed in a straight line to a target coordinate.
     *
     * @remarks
     * If this method is called while the entity is already attempting
     * to move to another target, the previous target will be ignored and
     * the entity will start attempting to move to the new target.
     *
     * @param target - The target coordinate to move to.
     * @param speed - The speed at which to move to the target coordinate.
     * @param options - Additional options for the move operation, such as callbacks.
     */
    move(target: Vector3Like, speed: number, options?: MoveOptions): void;
    /**
     * Stops the entity from attempting to face a target coordinate.
     */
    stopFace(): void;
    /**
     * Stops the entity from continuing to move it's current target coordinate.
     */
    stopMove(): void;




}

/** Options for creating a SimpleEntityController instance. @public */
declare interface SimpleEntityControllerOptions {
    /** The animations to loop when the entity is idle. */
    idleLoopedAnimations?: string[];
    /** The speed at which to loop the idle animations. */
    idleLoopedAnimationsSpeed?: number;
    /** The animations to play when the entity jumps. */
    jumpOneshotAnimations?: string[];
    /** The animations to loop when the entity is moving. */
    moveLoopedAnimations?: string[];
    /** The speed at which to loop the move animations. */
    moveLoopedAnimationsSpeed?: number;
}

/**
 * Represents the physics simulation for a world.
 *
 * @remarks
 * The simulation internally and automatically handles the physical
 * interactions, collisions, contact forces, and events for all aspects
 * of the world. Most methods are not often used directly, but are
 * provided for advanced usage.
 *
 * <h2>Events</h2>
 *
 * This class is an EventRouter, and instances of it emit
 * events with payloads listed under {@link SimulationEventPayloads}
 *
 * @public
 */
export declare class Simulation extends EventRouter {









    /** Whether the simulation has debug raycasting enabled */
    get isDebugRaycastingEnabled(): boolean;
    /** Whether the simulation has debug rendering enabled. */
    get isDebugRenderingEnabled(): boolean;
    /** The gravity vector for the simulation. */
    get gravity(): RAPIER.Vector3;
    /** The fixed timestep for the simulation. */
    get timestepS(): number;
    /** The world the simulation is for. */
    get world(): World;


    /**
     * Enables or disables debug raycasting for the simulation.
     * This will render lines for the raycast that disappear
     * after a few seconds.
     * @param enabled - Whether to enable debug raycasting.
     */
    enableDebugRaycasting(enabled: boolean): void;
    /**
     * Enables or disables debug rendering for the simulation.
     * When enabled, all colliders and rigid body outlines
     * will be rendered in the world. Do not enable this in production.
     * In large worlds enabling this can cause noticable lag and RTT spikes.
     * @param enabled - Whether to enable debug rendering.
     */
    enableDebugRendering(enabled: boolean, filterFlags?: RAPIER.QueryFilterFlags): void;
    /**
     * Gets the contact manifolds for a pair of colliders.
     *
     * @remarks
     * Contact manifolds will not be returned for contacts that
     * involve sensors.
     *
     * @param colliderHandleA - The handle of the first collider.
     * @param colliderHandleB - The handle of the second collider.
     * @returns The contact manifolds, or an empty array if no contact.
     */
    getContactManifolds(colliderHandleA: RAPIER.ColliderHandle, colliderHandleB: RAPIER.ColliderHandle): ContactManifold[];
    /**
     * Gets the intersections with a raw shape.
     *
     * @remarks
     * rawShape can be retrieved from a simulated or
     * unsimulated collider using {@link Collider.rawShape}.
     *
     * @param rawShape - The raw shape to get intersections with.
     * @param position - The position of the shape.
     * @param rotation - The rotation of the shape.
     * @param options - The options for the intersections.
     * @returns The intersections.
     */
    intersectionsWithRawShape(rawShape: RawShape, position: Vector3Like, rotation: QuaternionLike, options?: FilterOptions): IntersectionResult[];
    /**
     * Casts a ray through the simulation.
     *
     * @remarks
     * The cast ray will stop at the the first block or
     * entity hit within the length of the ray.
     *
     * @param origin - The origin of the ray.
     * @param direction - The direction of the ray.
     * @param length - The length of the ray.
     * @param options - The options for the raycast.
     * @returns A RaycastHit object containing the first block or entity hit by the ray, or null if no hit.
     */
    raycast(origin: RAPIER.Vector3, direction: RAPIER.Vector3, length: number, options?: RaycastOptions): RaycastHit | null;


    /**
     * Sets the gravity vector for the simulation.
     * @param gravity - The gravity vector.
     */
    setGravity(gravity: RAPIER.Vector3): void;




}

/** Event types a Simulation instance can emit. See {@link SimulationEventPayloads} for the payloads. @public */
export declare enum SimulationEvent {
    STEP_START = "SIMULATION.STEP_START",
    STEP_END = "SIMULATION.STEP_END",
    DEBUG_RAYCAST = "SIMULATION.DEBUG_RAYCAST",
    DEBUG_RENDER = "SIMULATION.DEBUG_RENDER"
}

/** Event payloads for Simulation emitted events. @public */
export declare interface SimulationEventPayloads {
    /** Emitted when the simulation step starts. */
    [SimulationEvent.STEP_START]: {
        simulation: Simulation;
        tickDeltaMs: number;
    };
    /** Emitted when the simulation step ends. */
    [SimulationEvent.STEP_END]: {
        simulation: Simulation;
        stepDurationMs: number;
    };
    /** Emitted when a debug raycast is performed. */
    [SimulationEvent.DEBUG_RAYCAST]: {
        simulation: Simulation;
        origin: Vector3Like;
        direction: Vector3Like;
        length: number;
        hit: boolean;
    };
    /** Emitted when the simulation debug rendering is enabled. */
    [SimulationEvent.DEBUG_RENDER]: {
        simulation: Simulation;
        vertices: Float32Array;
        colors: Float32Array;
    };
}

/** A 3x3 symmetric positive-definite matrix for spatial dynamics. @public */
export declare interface SpdMatrix3 extends SdpMatrix3 {
}

/**
 * The entry point for running game setup and starting the game server.
 *
 * @remarks
 * This function should always be called first when initializing your
 * game. It will internally handle initialization of the physics engine
 * and other systems required systems. All of your game setup logic
 * should be executed in the init function.
 *
 * @param init - A function that initializes the game. The function can take no parameters
 * to just initialize game logic, or it can accept a world parameter. If it accepts a world
 * parameter, a default world will be automatically created and passed to the function.
 *
 * @public
 */
export declare function startServer(init: ((() => void) | ((world: World) => void))): void;

/** The inputs that are included in the PlayerInput. @public */
export declare const SUPPORTED_INPUTS: readonly ["w", "a", "s", "d", "sp", "sh", "tb", "ml", "mr", "q", "e", "r", "f", "z", "x", "c", "v", "u", "i", "o", "j", "k", "l", "n", "m", "1", "2", "3", "4", "5", "6", "7", "8", "9", "0", "cp", "cy", "jd"];

/**
 * Manages performance telemetry and error tracking through your Sentry.io account.
 *
 * @remarks
 * The Telemetry class provides low-overhead performance monitoring
 * and error tracking through Sentry (https://sentry.io) integration
 * and your provided Sentry DSN. It automatically tracks critical game loop
 * operations like physics simulation, entity updates, network synchronization,
 * and more. The system only sends telemetry data when errors or slow-tick
 * performance issues are detected, minimizing bandwidth and storage costs.
 *
 * @example
 * ```typescript
 * // Initialize Sentry for production telemetry
 * Telemetry.initializeSentry('MY_SENTRY_PROJECT_DSN');
 *
 * // Wrap performance-critical code in spans
 * Telemetry.startSpan({
 *   operation: TelemetrySpanOperation.CUSTOM_OPERATION,
 *   attributes: { // any arbitrary attributes you want to attach to the span
 *     playerCount: world.playerManager.connectedPlayers.length,
 *     entityCount: world.entityManager.entityCount,
 *   },
 * }, () => {
 *   // Your performance-critical code here
 *   performExpensiveOperation();
 * });
 *
 * // Get current process statistics
 * const stats = Telemetry.getProcessStats();
 * console.log(`Heap usage: ${stats.jsHeapUsagePercent * 100}%`);
 * ```
 *
 * @public
 */
export declare class Telemetry {
    /**
     * Gets current process memory and performance statistics.
     *
     * @param asMeasurement - Whether to return data in Sentry measurement format with units.
     * @returns Process statistics including heap usage, RSS memory, and capacity metrics.
     */
    static getProcessStats(asMeasurement?: boolean): Record<string, any>;
    /**
     * Initializes Sentry telemetry with the provided DSN.
     *
     * @remarks
     * This method configures Sentry for error tracking and performance monitoring.
     * It sets up filtering to only send performance spans that exceed the
     * provided threshold duration, reducing noise and costs. The initialization
     * includes game-specific tags and process statistics attachment.
     *
     * @param sentryDsn - The Sentry Data Source Name (DSN) for your project.
     * @param tickTimeMsThreshold - The tick duration that must be exceeded to
     * send a performance span to Sentry for a given tick. Defaults to 50ms.
     */
    static initializeSentry(sentryDsn: string, tickTimeMsThreshold?: number): void;
    /**
     * Executes a callback function within a performance monitoring span.
     *
     * @remarks
     * This method provides zero-overhead performance monitoring in development
     * environments. In production with Sentry enabled and `SENTRY_ENABLE_TRACING=true`,
     * it creates performance spans for monitoring. The span data is only transmitted
     * to Sentry when performance issues are detected.
     *
     * @param options - Configuration for the telemetry span including operation type and attributes.
     * @param callback - The function to execute within the performance span.
     * @returns The return value of the callback function.
     *
     * @example
     * ```typescript
     * const result = Telemetry.startSpan({
     *   operation: TelemetrySpanOperation.ENTITIES_TICK,
     *   attributes: {
     *     entityCount: entities.length,
     *     worldId: world.id,
     *   },
     * }, () => {
     *   return processEntities(entities);
     * });
     * ```
     */
    static startSpan<T>(options: TelemetrySpanOptions, callback: (span?: Sentry.Span) => T): T;
    /**
     * Gets the Sentry SDK instance for advanced telemetry operations.
     *
     * @remarks
     * This method provides direct access to the Sentry SDK for operations
     * not covered by the Telemetry wrapper, such as custom error reporting,
     * user context setting, or advanced span manipulation.
     *
     * @returns The Sentry SDK instance.
     */
    static sentry(): typeof Sentry;
}

/** Performance telemetry span operation types. @public */
export declare enum TelemetrySpanOperation {
    BUILD_PACKETS = "build_packets",
    ENTITIES_EMIT_UPDATES = "entities_emit_updates",
    ENTITIES_TICK = "entities_tick",
    NETWORK_SYNCHRONIZE = "network_synchronize",
    NETWORK_SYNCHRONIZE_CLEANUP = "network_synchronize_cleanup",
    PHYSICS_CLEANUP = "physics_cleanup",
    PHYSICS_STEP = "physics_step",
    SEND_ALL_PACKETS = "send_all_packets",
    SEND_PACKETS = "send_packets",
    SERIALIZE_FREE_BUFFERS = "serialize_free_buffers",
    SERIALIZE_PACKETS = "serialize_packets",
    SERIALIZE_PACKETS_ENCODE = "serialize_packets_encode",
    SIMULATION_STEP = "simulation_step",
    TICKER_TICK = "ticker_tick",
    WORLD_TICK = "world_tick"
}

/** Options for creating a telemetry span. @public */
export declare type TelemetrySpanOptions = {
    /** The operation being measured. */
    operation: TelemetrySpanOperation | string;
    /** Additional attributes to attach to the span for context. */
    attributes?: Record<string, string | number>;
};

/** The options for a trimesh collider. @public */
export declare interface TrimeshColliderOptions extends BaseColliderOptions {
    shape: ColliderShape.TRIMESH;
    /** The indices of the trimesh collider. */
    indices?: Uint32Array;
    /** The vertices of the trimesh collider. */
    vertices?: Float32Array;
}

/**
 * Represents a 2D vector.
 *
 * @remarks
 * All vector methods result in mutation of the vector instance.
 * This class extends `Float32Array` to provide an efficient way to
 * create and manipulate a 2-dimensional vector. Various convenience
 * methods are provided for common vector operations.
 *
 * @public
 */
export declare class Vector2 extends Float32Array implements Vector2Like {
    constructor(x: number, y: number);
    /** The length of the vector. */
    get length(): number;
    /** The squared length of the vector. */
    get squaredLength(): number;
    /** The magnitude of the vector. Alias for `length`. */
    get magnitude(): number;
    /** The squared magnitude of the vector. Alias for `squaredLength`. */
    get squaredMagnitude(): number;
    /** The x-component of the vector. */
    get x(): number;
    set x(value: number);
    /** The y-component of the vector. */
    get y(): number;
    set y(value: number);
    /**
     * Creates a new `Vector2` instance.
     *
     * @returns A new `Vector2` instance.
     */
    static create(): Vector2;
    /**
     * Adds a vector to the current vector.
     *
     * @param vector2 - The vector to add to the current vector.
     * @returns The current vector.
     */
    add(vector2: Vector2): Vector2;
    /**
     * Returns the angle between two vectors.
     *
     * @param vector2 - The vector to compare to the current vector.
     * @returns The angle between the two vectors.
     */
    angle(vector2: Vector2): number;
    /**
     * Rounds each component of the vector up to the nearest integer.
     *
     * @returns The current vector.
     */
    ceil(): Vector2;
    /**
     * Returns a new vector with the same components as the current vector.
     *
     * @returns A new `Vector2` instance.
     */
    clone(): Vector2;
    /**
     * Copies the components of a vector to the current vector.
     *
     * @param vector2 - The vector to copy the components from.
     * @returns The current vector.
     */
    copy(vector2: Vector2): Vector2;
    /**
     * Calculates the distance between the current vector and another vector.
     *
     * @param vector2 - The vector to calculate the distance to.
     * @returns The distance between the two vectors.
     */
    distance(vector2: Vector2): number;
    /**
     * Divides the current vector by another vector.
     *
     * @param vector2 - The vector to divide the current vector by.
     * @returns The current vector.
     */
    divide(vector2: Vector2): Vector2;
    /**
     * Calculates the dot product of the current vector and another vector.
     *
     * @param vector2 - The vector to calculate the dot product with.
     * @returns The dot product of the two vectors.
     */
    dot(vector2: Vector2): number;
    /**
     * Checks if the current vector is approximately equal to another vector.
     *
     * @param vector2 - The vector to compare to the current vector.
     * @returns `true` if the two vectors are equal, `false` otherwise.
     */
    equals(vector2: Vector2): boolean;
    /**
     * Checks if the current vector is exactly equal to another vector.
     *
     * @param vector2 - The vector to compare to the current vector.
     * @returns `true` if the two vectors are equal, `false` otherwise.
     */
    exactEquals(vector2: Vector2): boolean;
    /**
     * Rounds each component of the vector down to the nearest integer.
     *
     * @returns The current vector.
     */
    floor(): Vector2;
    /**
     * Inverts the components of the current vector.
     *
     * @returns The current vector.
     */
    invert(): Vector2;
    /**
     * Linearly interpolates between the current vector and another vector.
     *
     * @param vector2 - The vector to interpolate to.
     * @param t - The interpolation factor. A value between 0 and 1.
     * @returns The current vector.
     */
    lerp(vector2: Vector2, t: number): Vector2;
    /**
     * Sets each component of the vector to the maximum of the current vector and another vector.
     *
     * @param vector2 - The vector to compare to the current vector.
     * @returns The current vector.
     */
    max(vector2: Vector2): Vector2;
    /**
     * Sets each component of the vector to the minimum of the current vector and another vector.
     *
     * @param vector2 - The vector to compare to the current vector.
     * @returns The current vector.
     */
    min(vector2: Vector2): Vector2;
    /**
     * Multiplies each component of the current vector by the corresponding component of another vector.
     *
     * @param vector2 - The vector to multiply the current vector by.
     * @returns The current vector.
     */
    multiply(vector2: Vector2): Vector2;
    /**
     * Negates each component of the vector.
     *
     * @returns The current vector.
     */
    negate(): Vector2;
    /**
     * Normalizes the current vector.
     *
     * @returns The current vector.
     */
    normalize(): Vector2;
    /**
     * Randomizes the components of the current vector.
     *
     * @param scale - The scale of the resulting vector.
     * @returns The current vector.
     */
    randomize(scale?: number): Vector2;
    /**
     * Rotates the current vector around an origin.
     *
     * @param vector2 - The vector to rotate around.
     * @param angle - The angle to rotate the vector by.
     * @returns The current vector.
     */
    rotate(vector2: Vector2, angle: number): Vector2;
    /**
     * Rounds each component of the vector to the nearest integer.
     *
     * @returns The current vector.
     */
    round(): Vector2;
    /**
     * Scales the current vector by a scalar value.
     *
     * @param scale - The scalar value to scale the vector by.
     * @returns The current vector.
     */
    scale(scale: number): Vector2;
    /**
     * Scales the current vector by a scalar value and adds the result to another vector.
     *
     * @param vector2 - The vector to add the scaled vector to.
     * @param scale - The scalar value to scale the vector by.
     * @returns The current vector.
     */
    scaleAndAdd(vector2: Vector2, scale: number): Vector2;
    /**
     * Subtracts a vector from the current vector.
     *
     * @param vector2 - The vector to subtract from the current vector.
     * @returns The current vector.
     */
    subtract(vector2: Vector2): Vector2;
    /**
     * Returns a string representation of the vector in x,y format.
     *
     * @returns A string representation of the vector in the format x,y.
     */
    toString(): string;
    /**
     * Transforms the current vector by a matrix2.
     *
     * @param matrix2 - The matrix2 to transform the vector by.
     * @returns The current vector.
     */
    transformMatrix2(matrix2: Matrix2): Vector2;
    /**
     * Transforms the current vector by a matrix3.
     *
     * @param matrix3 - The matrix3 to transform the vector by.
     * @returns The current vector.
     */
    transformMatrix3(matrix3: Matrix3): Vector2;
    /**
     * Transforms the current vector by a matrix4.
     *
     * @param matrix4 - The matrix4 to transform the vector by.
     * @returns The current vector.
     */
    transformMatrix4(matrix4: Matrix4): Vector2;
    /**
     * Sets each component of the vector to zero.
     *
     * @returns The current vector.
     */
    zero(): Vector2;
}

/** A 2-dimensional vector of boolean values. @public */
export declare interface Vector2Boolean {
    x: boolean;
    y: boolean;
}

/** A 2-dimensional vector. @public */
export declare interface Vector2Like {
    x: number;
    y: number;
}

/**
 * Represents a 3-dimensional vector.
 *
 * @remarks
 * All vector methods result in mutation of the vector instance.
 * This class extends `Float32Array` to provide an efficient way to
 * create and manipulate a 3-dimensional vector. Various convenience
 * methods are provided for common vector operations.
 *
 * @public
 */
export declare class Vector3 extends Float32Array implements Vector3Like {
    constructor(x: number, y: number, z: number);
    /** The length of the vector. */
    get length(): number;
    /** The squared length of the vector. */
    get squaredLength(): number;
    /** The magnitude of the vector. Alias for `length`. */
    get magnitude(): number;
    /** The squared magnitude of the vector. Alias for `squaredLength`. */
    get squaredMagnitude(): number;
    /** The x-component of the vector. */
    get x(): number;
    set x(value: number);
    /** The y-component of the vector. */
    get y(): number;
    set y(value: number);
    /** The z-component of the vector. */
    get z(): number;
    set z(value: number);
    /**
     * Creates a new `Vector3` instance.
     *
     * @returns A new `Vector3` instance.
     */
    static create(): Vector3;
    /**
     * Creates a new `Vector3` instance from a `Vector3Like` object.
     *
     * @param vector3Like - The `Vector3Like` object to create the `Vector3` instance from.
     * @returns A new `Vector3` instance.
     */
    static fromVector3Like(vector3Like: Vector3Like): Vector3;
    /**
     * Adds a vector to the current vector.
     *
     * @param vector3 - The vector to add to the current vector.
     * @returns The current vector.
     */
    add(vector3: Vector3): Vector3;
    /**
     * Rounds each component of the vector up to the nearest integer.
     *
     * @returns The current vector.
     */
    ceil(): Vector3;
    /**
     * Returns a new vector with the same components as the current vector.
     *
     * @returns A new vector.
     */
    clone(): Vector3;
    /**
     * Copies the components of a vector to the current vector.
     *
     * @param vector3 - The vector to copy the components from.
     * @returns The current vector.
     */
    copy(vector3: Vector3): Vector3;
    /**
     * Calculates the cross product of the current vector and another vector.
     *
     * @param vector3 - The vector to calculate the cross product with.
     * @returns The current vector.
     */
    cross(vector3: Vector3): Vector3;
    /**
     * Calculates the distance between the current vector and another vector.
     *
     * @param vector3 - The vector to calculate the distance to.
     * @returns The distance between the two vectors.
     */
    distance(vector3: Vector3): number;
    /**
     * Divides each component of the current vector by the corresponding component of another vector.
     *
     * @param vector3 - The vector to divide the current vector by.
     * @returns The current vector.
     */
    divide(vector3: Vector3): Vector3;
    /**
     * Returns the dot product of this vector and another vector.
     *
     * @param vector3 - the other vector
     * @returns the dot product of this and vector3
     */
    dot(vector3: Vector3): number;
    /**
     * Checks if the current vector is approximately equal to another vector.
     *
     * @param vector3 - The vector to compare to.
     * @returns A boolean indicating whether the two vectors are approximately equal.
     */
    equals(vector3: Vector3): boolean;
    /**
     * Checks if the current vector is exactly equal to another vector.
     *
     * @param vector3 - The vector to compare to.
     * @returns A boolean indicating whether the two vectors are exactly equal.
     */
    exactEquals(vector3: Vector3): boolean;
    /**
     * Rounds each component of the vector down to the nearest integer.
     *
     * @returns The current vector.
     */
    floor(): Vector3;
    /**
     * Inverts each component of the vector.
     *
     * @returns The current vector.
     */
    invert(): Vector3;
    /**
     * Linearly interpolates between the current vector and another vector.
     *
     * @param vector3 - The vector to interpolate to.
     * @param t - The interpolation factor. A value between 0 and 1.
     * @returns The current vector.
     */
    lerp(vector3: Vector3, t: number): Vector3;
    /**
     * Sets each component of the vector to the maximum of the current vector and another vector.
     *
     * @param vector3 - The vector to compare to.
     * @returns The current vector.
     */
    max(vector3: Vector3): Vector3;
    /**
     * Sets each component of the vector to the minimum of the current vector and another vector.
     *
     * @param vector3 - The vector to compare to.
     * @returns The current vector.
     */
    min(vector3: Vector3): Vector3;
    /**
     * Multiplies each component of the current vector by the corresponding component of another vector.
     *
     * @param vector3 - The vector to multiply the current vector by.
     * @returns The current vector.
     */
    multiply(vector3: Vector3): Vector3;
    /**
     * Negates each component of the vector.
     *
     * @returns The current vector.
     */
    negate(): Vector3;
    /**
     * Normalizes the vector.
     *
     * @returns The current vector.
     */
    normalize(): Vector3;
    /**
     * Randomizes the vector.
     *
     * @param scale - Length of the resulting vector, if omitted a unit vector is set.
     * @returns The current vector.
     */
    randomize(scale?: number): Vector3;
    /**
     * Rotates the vector around the x-axis.
     *
     * @param vector3 - The origin vector to rotate around.
     * @param angle - The angle to rotate the vector by.
     * @returns The current vector.
     */
    rotateX(vector3: Vector3, angle: number): Vector3;
    /**
     * Rotates the vector around the y-axis.
     *
     * @param vector3 - The origin vector to rotate around.
     * @param angle - The angle to rotate the vector by.
     * @returns The current vector.
     */
    rotateY(vector3: Vector3, angle: number): Vector3;
    /**
     * Rotates the vector around the z-axis.
     *
     * @param vector3 - The origin vector to rotate around.
     * @param angle - The angle to rotate the vector by.
     * @returns The current vector.
     */
    rotateZ(vector3: Vector3, angle: number): Vector3;
    /**
     * Rounds each component of the vector to the nearest integer.
     *
     * @returns The current vector.
     */
    round(): Vector3;
    /**
     * Scales each component of the vector by a scalar value.
     *
     * @param scale - The scalar value to scale the vector by.
     * @returns The current vector.
     */
    scale(scale: number): Vector3;
    /**
     * Adds 2 vectors together after scaling the provided vector by a scalar value.
     *
     * @param vector3 - The vector to add the scaled vector to.
     * @param scale - The scalar value to scale the current vector by.
     * @returns The current vector.
     */
    scaleAndAdd(vector3: Vector3, scale: number): Vector3;
    /**
     * Subtracts a vector from the current vector.
     *
     * @param vector3 - The vector to subtract from the current vector.
     * @returns The current vector.
     */
    subtract(vector3: Vector3): Vector3;
    /**
     * Returns a string representation of the vector in x,y,z format.
     *
     * @returns A string representation of the vector in the format x,y,z.
     */
    toString(): string;
    /**
     * Transforms the vector by a matrix3.
     *
     * @param matrix3 - The matrix3 to transform the vector by.
     * @returns The current vector.
     */
    transformMatrix3(matrix3: Matrix3): Vector3;
    /**
     * Transforms the vector by a matrix4.
     *
     * @param matrix4 - The matrix4 to transform the vector by.
     * @returns The current vector.
     */
    transformMatrix4(matrix4: Matrix4): Vector3;
    /**
     * Transforms the vector by a quaternion.
     *
     * @param quaternion - The quaternion to transform the vector by.
     * @returns The current vector.
     */
    transformQuaternion(quaternion: Quaternion): Vector3;
    /**
     * Sets each component of the vector to zero.
     *
     * @returns The current vector.
     */
    zero(): Vector3;
}

/** A 3-dimensional vector of boolean values. @public */
export declare interface Vector3Boolean {
    x: boolean;
    y: boolean;
    z: boolean;
}

/** A 3-dimensional vector. @public */
export declare interface Vector3Like {
    x: number;
    y: number;
    z: number;
}

/** The options for a voxels collider. @public */
export declare interface VoxelsColliderOptions extends BaseColliderOptions {
    shape: ColliderShape.VOXELS;
    /** The coordinate of each voxel in the collider. */
    coordinates?: Vector3Like[];
    /** The size of each voxel in the collider. */
    size?: Vector3Like;
}

/**
 * A callback function called when the entity associated with the
 * PathfindingEntityController finishes moving to a calculate waypoint
 * of its current path.
 * @param waypoint - The waypoint that the entity has finished moving to.
 * @param waypointIndex - The index of the waypoint that the entity has finished moving to.
 * @public
 */
export declare type WaypointMoveCompleteCallback = (waypoint: Vector3Like, waypointIndex: number) => void;

/**
 * A callback function called when the entity associated with the
 * PathfindingEntityController skips a waypoint because it took too long to reach.
 * @param waypoint - The waypoint that the entity skipped.
 * @param waypointIndex - The index of the waypoint that the entity skipped.
 * @public
 */
export declare type WaypointMoveSkippedCallback = (waypoint: Vector3Like, waypointIndex: number) => void;

/** The options for a wedge collider. @public */
export declare interface WedgeColliderOptions extends BaseColliderOptions {
    shape: ColliderShape.WEDGE;
    /** The extents of the wedge collider, defining full width (x), height (y), and length (z). */
    extents?: Vector3Like;
}

/**
 * Represents a world in the game server.
 *
 * @remarks
 * Worlds are the primary container for game objects
 * and interactions. A game can have multiple worlds running
 * simultaneously, each uniquely isolated from each other.
 * Players who have joined your server can be assigned to a world
 * programmatically by your game logic if desired. This is useful
 * for things like mini-games, or complex dungeons with multiple
 * floors that can be optimized by splitting them into seperate
 * world or "room" simulations, etc. In most cases, the single
 * automatically created default world is all you need, but
 * this flexibility is available for more complex games.
 *
 * <h2>Events</h2>
 *
 * This class is an EventRouter, and instances of it emit
 * events with payloads listed under {@link WorldEventPayloads}
 *
 * @example
 * ```typescript
 * const world = new World({
 *   id: 1,
 *   name: 'My World',
 *   skyboxUri: 'skyboxes/partly-cloudy',
 * });
 * ```
 *
 * @public
 */
export declare class World extends EventRouter implements protocol.Serializable {
























    /**
     * @param options - The options for the world.
     */
    constructor(options: WorldOptions);
    /** The unique ID of the world. */
    get id(): number;
    /** The color of the ambient light. */
    get ambientLightColor(): RgbColor;
    /** The intensity of the ambient light. */
    get ambientLightIntensity(): number;
    /** The block type registry for the world. */
    get blockTypeRegistry(): BlockTypeRegistry;
    /** The chat manager for the world. */
    get chatManager(): ChatManager;
    /** The chunk lattice for the world. */
    get chunkLattice(): ChunkLattice;
    /** The color of the directional light. */
    get directionalLightColor(): RgbColor;
    /** The intensity of the directional light. */
    get directionalLightIntensity(): number;
    /** The position the directional light originates from. */
    get directionalLightPosition(): Vector3Like;
    /** The entity manager for the world. */
    get entityManager(): EntityManager;
    /** The color of the fog, if not explicitly set, defaults to ambient light color. */
    get fogColor(): RgbColor | undefined;
    /** The maximum distance from the camera at which fog stops being applied. */
    get fogFar(): number;
    /** The minimum distance from the camera to start applying fog. */
    get fogNear(): number;
    /** The light manager for the world. */
    get lightManager(): LightManager;
    /** The world loop for the world. */
    get loop(): WorldLoop;
    /** The name of the world. */
    get name(): string;

    /** The particle emitter manager for the world. */
    get particleEmitterManager(): ParticleEmitterManager;
    /** The scene UI manager for the world. */
    get sceneUIManager(): SceneUIManager;
    /** The simulation for the world. */
    get simulation(): Simulation;
    /** The intensity of the world's skybox brightness. */
    get skyboxIntensity(): number;
    /** The URI of the skybox cubemap for the world. */
    get skyboxUri(): string;
    /** The audio manager for the world. */
    get audioManager(): AudioManager;
    /** An arbitrary identifier tag of the world. Useful for your own logic. */
    get tag(): string | undefined;
    /**
     * Loads a map into the world, clearing any prior map.
     * @param map - The map to load.
     */
    loadMap(map: WorldMap): void;
    /**
     * Sets the color of the world's ambient light.
     * @param color - The color of the light.
     */
    setAmbientLightColor(color: RgbColor): void;
    /**
     * Sets the intensity of the world's ambient light.
     * @param intensity - The intensity.
     */
    setAmbientLightIntensity(intensity: number): void;
    /**
     * Sets the color of the world's directional light.
     * @param color - The color of the light.
     */
    setDirectionalLightColor(color: RgbColor): void;
    /**
     * Sets the intensity of the world's directional light.
     * @param intensity - The intensity.
     */
    setDirectionalLightIntensity(intensity: number): void;
    /**
     * Sets the position the world's directional light originates
     * from relative to a player's camera position.
     * @param position - The position the directional light originates from relative to the player's camera position.
     */
    setDirectionalLightPosition(position: Vector3Like): void;
    /**
     * Sets the color of the world's fog.
     * @param color - The color of the fog, or undefined to reset to ambient light color.
     */
    setFogColor(color: RgbColor | undefined): void;
    /**
     * Sets the maximum distance from the camera at which fog stops being applied.
     * @param far - The far distance.
     */
    setFogFar(far: number): void;
    /**
     * Sets the minimum distance from the camera to start applying fog.
     * @param near - The near distance.
     */
    setFogNear(near: number): void;
    /**
     * Sets the intensity of the world's skybox brightness.
     * @param intensity - The intensity.
     */
    setSkyboxIntensity(intensity: number): void;
    /**
     * Sets the cubemap URI of the world's skybox.
     * @param skyboxUri - The cubemap URI of the skybox.
     */
    setSkyboxUri(skyboxUri: string): void;
    /**
     * Starts the world loop, which begins ticking physics, entities, etc.
     */
    start(): void;
    /**
     * Stops the world loop, which stops ticking physics, entities, etc.
     */
    stop(): void;

}

/** Event types a World instance can emit. See {@link WorldEventPayloads} for the payloads. @public */
export declare enum WorldEvent {
    SET_AMBIENT_LIGHT_COLOR = "WORLD.SET_AMBIENT_LIGHT_COLOR",
    SET_AMBIENT_LIGHT_INTENSITY = "WORLD.SET_AMBIENT_LIGHT_INTENSITY",
    SET_DIRECTIONAL_LIGHT_COLOR = "WORLD.SET_DIRECTIONAL_LIGHT_COLOR",
    SET_DIRECTIONAL_LIGHT_INTENSITY = "WORLD.SET_DIRECTIONAL_LIGHT_INTENSITY",
    SET_DIRECTIONAL_LIGHT_POSITION = "WORLD.SET_DIRECTIONAL_LIGHT_POSITION",
    SET_FOG_COLOR = "WORLD.SET_FOG_COLOR",
    SET_FOG_FAR = "WORLD.SET_FOG_FAR",
    SET_FOG_NEAR = "WORLD.SET_FOG_NEAR",
    SET_SKYBOX_INTENSITY = "WORLD.SET_SKYBOX_INTENSITY",
    SET_SKYBOX_URI = "WORLD.SET_SKYBOX_URI",
    START = "WORLD.START",
    STOP = "WORLD.STOP"
}

/** Event payloads for World emitted events. @public */
export declare interface WorldEventPayloads {
    /** Emitted when the color of the world's ambient light is set. */
    [WorldEvent.SET_AMBIENT_LIGHT_COLOR]: {
        world: World;
        color: RgbColor;
    };
    /** Emitted when the intensity of the world's ambient light is set. */
    [WorldEvent.SET_AMBIENT_LIGHT_INTENSITY]: {
        world: World;
        intensity: number;
    };
    /** Emitted when the color of the world's directional light is set. */
    [WorldEvent.SET_DIRECTIONAL_LIGHT_COLOR]: {
        world: World;
        color: RgbColor;
    };
    /** Emitted when the intensity of the world's directional light is set. */
    [WorldEvent.SET_DIRECTIONAL_LIGHT_INTENSITY]: {
        world: World;
        intensity: number;
    };
    /** Emitted when the position of the world's directional light is set. */
    [WorldEvent.SET_DIRECTIONAL_LIGHT_POSITION]: {
        world: World;
        position: Vector3Like;
    };
    /** Emitted when the color of the world's fog is set. */
    [WorldEvent.SET_FOG_COLOR]: {
        world: World;
        color: RgbColor;
    };
    /** Emitted when the density of the world's fog is set. */
    [WorldEvent.SET_FOG_FAR]: {
        world: World;
        far: number;
    };
    /** Emitted when the density of the world's fog is set. */
    [WorldEvent.SET_FOG_NEAR]: {
        world: World;
        near: number;
    };
    /** Emitted when the intensity of the world's skybox brightness is set. */
    [WorldEvent.SET_SKYBOX_INTENSITY]: {
        world: World;
        intensity: number;
    };
    /** Emitted when the URI of the world's skybox is set. */
    [WorldEvent.SET_SKYBOX_URI]: {
        world: World;
        uri: string;
    };
    /** Emitted when the world starts. */
    [WorldEvent.START]: {
        world: World;
        startedAtMs: number;
    };
    /** Emitted when the world stops. */
    [WorldEvent.STOP]: {
        world: World;
        stoppedAtMs: number;
    };
}

/**
 * Manages the tick loop for a world.
 *
 * @remarks
 * The world loop automatically handles ticking physics,
 * entities, and other world logic.
 *
 * The internal order of tick operations is as follows:
 *
 * 1. Update chunks and meshing
 *
 * 2. Tick entity logic
 *
 * 3. Step physics
 *
 * 4. Check and emit entity updates
 *
 * 5. Synchronize network packets with player clients
 *
 * <h2>Events</h2>
 *
 * This class is an EventRouter, and instances of it emit
 * events with payloads listed under {@link WorldLoopEventPayloads}
 *
 * @public
 */
export declare class WorldLoop extends EventRouter {




    /** The current tick of the world loop. */
    get currentTick(): number;
    /** Whether the world loop is started. */
    get isStarted(): boolean;
    /** The next tick time in milliseconds. */
    get nextTickMs(): number;
    /** The fixed timestep of the world loop in seconds. */
    get timestepS(): number;
    /** The world that the loop manages. */
    get world(): World;




}

/** Event types a WorldLoop instance can emit. See {@link WorldLoopEventPayloads} for the payloads. @public */
export declare enum WorldLoopEvent {
    START = "WORLD_LOOP.START",
    STOP = "WORLD_LOOP.STOP",
    TICK_START = "WORLD_LOOP.TICK_START",
    TICK_END = "WORLD_LOOP.TICK_END",
    TICK_ERROR = "WORLD_LOOP.TICK_ERROR"
}

/** Event payloads for WorldLoop emitted events. @public */
export declare interface WorldLoopEventPayloads {
    /** Emitted when the world loop starts. */
    [WorldLoopEvent.START]: {
        worldLoop: WorldLoop;
    };
    /** Emitted when the world loop stops. */
    [WorldLoopEvent.STOP]: {
        worldLoop: WorldLoop;
    };
    /** Emitted when the world loop tick starts. */
    [WorldLoopEvent.TICK_START]: {
        worldLoop: WorldLoop;
        tickDeltaMs: number;
    };
    /** Emitted when the world loop tick ends. */
    [WorldLoopEvent.TICK_END]: {
        worldLoop: WorldLoop;
        tickDurationMs: number;
    };
    /** Emitted when an error occurs during a world loop tick. */
    [WorldLoopEvent.TICK_ERROR]: {
        worldLoop: WorldLoop;
        error: Error;
    };
}

/**
 * Manages all worlds in a game server.
 *
 * @remarks
 * The WorldManager is created internally as a global
 * singleton accessible with the static property
 * `WorldManager.instance`.
 *
 * <h2>Events</h2>
 *
 * This class emits global events with payloads listed
 * under {@link WorldManagerEventPayloads}
 *
 * @example
 * ```typescript
 * import { WorldManager } from 'hytopia';
 *
 * const worldManager = WorldManager.instance;
 * const newWorld = worldManager.createWorld({
 *   name: 'My New World',
 *   skyboxUri: 'skyboxes/partly-cloudy',
 * });
 * ```
 *
 * @public
 */
export declare class WorldManager {
    /** The global WorldManager instance as a singleton. */
    static readonly instance: WorldManager;



    /**
     * Creates a new world.
     * @param options - The options for the world.
     * @param start - Whether to start the world immediately, defaults to true.
     * @returns The created world.
     */
    createWorld(options: Omit<WorldOptions, 'id'>): World;
    /**
     * Gets all worlds.
     * @returns All worlds.
     */
    getAllWorlds(): World[];
    /**
     * Gets the default world.
     * @returns The default world.
     */
    getDefaultWorld(): World;
    /**
     * Gets all worlds with a specific tag.
     * @param tag - The tag to get the worlds for.
     * @returns All worlds with the provided tag.
     */
    getWorldsByTag(tag: string): World[];
    /**
     * Gets a world by its id.
     * @param id - The id of the world to get.
     * @returns The world with the provided id, or undefined if no world is found.
     */
    getWorld(id: number): World | undefined;
    /**
     * Sets the default world. This is the world players
     * automatically join when they connect to the game.
     * @param world - The world to set as the default.
     */
    setDefaultWorld(world: World): void;
}

/** Event types a WorldManager instance can emit to the global event router. See {@link WorldManagerEventPayloads} for the payloads. @public */
export declare enum WorldManagerEvent {
    WORLD_CREATED = "WORLD_MANAGER.WORLD_CREATED"
}

/** Event payloads for WorldManager emitted events. @public */
export declare interface WorldManagerEventPayloads {
    /** Emitted when a world is created. */
    [WorldManagerEvent.WORLD_CREATED]: {
        world: World;
    };
}

/** A map representation for a world. @public */
export declare interface WorldMap {
    /** The block types in the map. */
    blockTypes?: BlockTypeOptions[];
    /** The blocks in the map */
    blocks?: {
        /** The global coordinate to block type id mapping. */
        [coordinate: string]: number;
    };
    /** The entities in the map. */
    entities?: {
        /** The position to entity as entity options mapping. */
        [position: string]: Omit<EntityOptions, 'rigidBodyOptions'> & {
            rigidBodyOptions?: Omit<NonNullable<EntityOptions['rigidBodyOptions']>, 'type'> & {
                type?: any;
            };
        };
    };
}

/** Options for creating a World instance. @public */
export declare interface WorldOptions {
    /** The unique ID of the world. */
    id: number;
    /** The color of the ambient light for the world. */
    ambientLightColor?: RgbColor;
    /** The intensity of the ambient light for the world. 0 to 1+ */
    ambientLightIntensity?: number;
    /** The color of the directional light for the world. */
    directionalLightColor?: RgbColor;
    /** The intensity of the directional light for the world. 0 to 1+ */
    directionalLightIntensity?: number;
    /** The position the directional light originates from for the world. */
    directionalLightPosition?: Vector3Like;
    /** The color of the fog for the world. Defaults to ambient light color. */
    fogColor?: RgbColor;
    /** The maximum distance from the camera at which fog stops being applied.  */
    fogFar?: number;
    /** The minimum distance from the camera to start applying fog. */
    fogNear?: number;
    /** The map of the world. */
    map?: WorldMap;
    /** The name of the world. */
    name: string;
    /** The intensity of the skybox brightness for the world. 0 is black, 1 is full brightness, 1+ is brighter. */
    skyboxIntensity?: number;
    /** The URI of the skybox cubemap for the world. */
    skyboxUri: string;
    /** An arbitrary identifier tag of the world. Useful for your own logic */
    tag?: string;
    /** The tick rate for the world. */
    tickRate?: number;
    /** The gravity vector for the world. */
    gravity?: Vector3Like;
}

export { }<|MERGE_RESOLUTION|>--- conflicted
+++ resolved
@@ -636,13 +636,8 @@
 export declare class BlockTextureRegistry {
     /** The global BlockTextureRegistry instance as a singleton. */
     static readonly instance: BlockTextureRegistry;
-<<<<<<< HEAD
-    /** Whether to always generate the atlas on server start. */
-    generateEveryStart: boolean;
-=======
     /** Whether to generate the atlas if needed. Defaults to `true` in development, `false` in production. */
     generate: boolean;
->>>>>>> f9c70b67
 
 
     /**
